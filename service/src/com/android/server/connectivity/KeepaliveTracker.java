--- conflicted
+++ resolved
@@ -460,15 +460,6 @@
             }
         }
 
-<<<<<<< HEAD
-        // TODO: This does not clean up the autoKi in AutomaticOnOffKeepaliveTracker and it is not
-        // possible without a big refactor.
-        void onFileDescriptorInitiatedStop(final int socketKeepaliveReason) {
-            handleStopKeepalive(mNai, mSlot, socketKeepaliveReason);
-        }
-
-=======
->>>>>>> dbb36eca
         /**
          * Construct a new KeepaliveInfo from existing KeepaliveInfo with a new fd.
          */
