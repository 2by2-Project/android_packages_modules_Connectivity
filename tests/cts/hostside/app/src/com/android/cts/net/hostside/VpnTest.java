--- conflicted
+++ resolved
@@ -1645,11 +1645,7 @@
             // BlockedStatusCallback to be fired before checking the blocking status of incoming
             // packets.
             remoteUidCallback.expect(BLOCKED_STATUS_INT, network,
-<<<<<<< HEAD
-                    cb -> cb.getBlocked() == BLOCKED_REASON_LOCKDOWN_VPN);
-=======
                     cb -> cb.getReason() == BLOCKED_REASON_LOCKDOWN_VPN);
->>>>>>> 9f385775
 
             if (SdkLevel.isAtLeastT()) {
                 // On T and above, lockdown rule drop packets not coming from lo regardless of the
