--- conflicted
+++ resolved
@@ -100,12 +100,9 @@
     protected WifiManager mWfm;
     protected int mUid;
     private String mMeteredWifi;
-<<<<<<< HEAD
     private boolean mHasWatch;
     private String mDeviceIdleConstantsSetting;
-=======
     private boolean mSupported;
->>>>>>> b0dcfcc1
 
     @Override
     protected void setUp() throws Exception {
@@ -117,7 +114,6 @@
         mWfm = (WifiManager) mContext.getSystemService(Context.WIFI_SERVICE);
         mUid = getUid(TEST_APP2_PKG);
         final int myUid = getUid(mContext.getPackageName());
-<<<<<<< HEAD
         mHasWatch = mContext.getPackageManager().hasSystemFeature(
                 PackageManager.FEATURE_WATCH);
         if (mHasWatch) {
@@ -125,10 +121,8 @@
         } else {
             mDeviceIdleConstantsSetting = "device_idle_constants";
         }
-=======
         mSupported = setUpActiveNetworkMeteringState();
 
->>>>>>> b0dcfcc1
         Log.i(TAG, "Apps status on " + getName() + ":\n"
                 + "\ttest app: uid=" + myUid + ", state=" + getProcessStateByUid(myUid) + "\n"
                 + "\tapp2: uid=" + mUid + ", state=" + getProcessStateByUid(mUid));
