/*
 * Copyright (C) 2009 The Android Open Source Project
 *
 * Licensed under the Apache License, Version 2.0 (the "License");
 * you may not use this file except in compliance with the License.
 * You may obtain a copy of the License at
 *
 *      http://www.apache.org/licenses/LICENSE-2.0
 *
 * Unless required by applicable law or agreed to in writing, software
 * distributed under the License is distributed on an "AS IS" BASIS,
 * WITHOUT WARRANTIES OR CONDITIONS OF ANY KIND, either express or implied.
 * See the License for the specific language governing permissions and
 * limitations under the License.
 */

package android.net.cts;

import static android.Manifest.permission.CONNECTIVITY_INTERNAL;
import static android.Manifest.permission.CONNECTIVITY_USE_RESTRICTED_NETWORKS;
import static android.Manifest.permission.NETWORK_SETTINGS;
import static android.content.pm.PackageManager.FEATURE_BLUETOOTH;
import static android.content.pm.PackageManager.FEATURE_ETHERNET;
import static android.content.pm.PackageManager.FEATURE_TELEPHONY;
import static android.content.pm.PackageManager.FEATURE_USB_HOST;
import static android.content.pm.PackageManager.FEATURE_WATCH;
import static android.content.pm.PackageManager.FEATURE_WIFI;
import static android.content.pm.PackageManager.FEATURE_WIFI_DIRECT;
import static android.content.pm.PackageManager.GET_PERMISSIONS;
import static android.content.pm.PackageManager.PERMISSION_GRANTED;
import static android.net.ConnectivityManager.PROFILE_NETWORK_PREFERENCE_ENTERPRISE;
import static android.net.ConnectivityManager.TYPE_BLUETOOTH;
import static android.net.ConnectivityManager.TYPE_ETHERNET;
import static android.net.ConnectivityManager.TYPE_MOBILE_CBS;
import static android.net.ConnectivityManager.TYPE_MOBILE_DUN;
import static android.net.ConnectivityManager.TYPE_MOBILE_EMERGENCY;
import static android.net.ConnectivityManager.TYPE_MOBILE_FOTA;
import static android.net.ConnectivityManager.TYPE_MOBILE_HIPRI;
import static android.net.ConnectivityManager.TYPE_MOBILE_IA;
import static android.net.ConnectivityManager.TYPE_MOBILE_IMS;
import static android.net.ConnectivityManager.TYPE_MOBILE_MMS;
import static android.net.ConnectivityManager.TYPE_MOBILE_SUPL;
import static android.net.ConnectivityManager.TYPE_PROXY;
import static android.net.ConnectivityManager.TYPE_VPN;
import static android.net.ConnectivityManager.TYPE_WIFI_P2P;
import static android.net.NetworkCapabilities.NET_CAPABILITY_FOREGROUND;
import static android.net.NetworkCapabilities.NET_CAPABILITY_IMS;
import static android.net.NetworkCapabilities.NET_CAPABILITY_INTERNET;
import static android.net.NetworkCapabilities.NET_CAPABILITY_NOT_METERED;
import static android.net.NetworkCapabilities.NET_CAPABILITY_NOT_RESTRICTED;
import static android.net.NetworkCapabilities.TRANSPORT_TEST;
import static android.net.NetworkCapabilities.TRANSPORT_WIFI;
import static android.net.TetheringManager.TETHERING_WIFI;
import static android.net.TetheringManager.TetheringRequest;
import static android.net.cts.util.CtsNetUtils.ConnectivityActionReceiver;
import static android.net.cts.util.CtsNetUtils.HTTP_PORT;
import static android.net.cts.util.CtsNetUtils.NETWORK_CALLBACK_ACTION;
import static android.net.cts.util.CtsNetUtils.TEST_HOST;
import static android.net.cts.util.CtsNetUtils.TestNetworkCallback;
import static android.net.cts.util.CtsTetheringUtils.StartTetheringCallback;
import static android.net.cts.util.CtsTetheringUtils.TestTetheringEventCallback;
import static android.net.cts.util.CtsTetheringUtils.isWifiTetheringSupported;
import static android.os.MessageQueue.OnFileDescriptorEventListener.EVENT_INPUT;
import static android.provider.Settings.Global.NETWORK_METERED_MULTIPATH_PREFERENCE;
import static android.system.OsConstants.AF_INET;
import static android.system.OsConstants.AF_INET6;
import static android.system.OsConstants.AF_UNSPEC;

import static com.android.compatibility.common.util.SystemUtil.callWithShellPermissionIdentity;
import static com.android.compatibility.common.util.SystemUtil.runShellCommand;
import static com.android.compatibility.common.util.SystemUtil.runWithShellPermissionIdentity;
import static com.android.networkstack.apishim.ConstantsShim.BLOCKED_REASON_LOCKDOWN_VPN;
import static com.android.networkstack.apishim.ConstantsShim.BLOCKED_REASON_NONE;
import static com.android.testutils.MiscAsserts.assertThrows;
import static com.android.testutils.TestNetworkTrackerKt.initTestNetwork;
import static com.android.testutils.TestPermissionUtil.runAsShell;

import static org.junit.Assert.assertEquals;
import static org.junit.Assert.assertFalse;
import static org.junit.Assert.assertNotEquals;
import static org.junit.Assert.assertNotNull;
import static org.junit.Assert.assertNotSame;
import static org.junit.Assert.assertNull;
import static org.junit.Assert.assertThrows;
import static org.junit.Assert.assertTrue;
import static org.junit.Assert.fail;
import static org.junit.Assume.assumeTrue;

import android.annotation.NonNull;
import android.app.Instrumentation;
import android.app.PendingIntent;
import android.app.UiAutomation;
import android.content.BroadcastReceiver;
import android.content.ContentResolver;
import android.content.Context;
import android.content.Intent;
import android.content.IntentFilter;
import android.content.pm.PackageInfo;
import android.content.pm.PackageManager;
import android.content.res.Resources;
import android.net.ConnectivityManager;
import android.net.ConnectivityManager.NetworkCallback;
import android.net.ConnectivitySettingsManager;
import android.net.InetAddresses;
import android.net.IpSecManager;
import android.net.IpSecManager.UdpEncapsulationSocket;
import android.net.LinkAddress;
import android.net.LinkProperties;
import android.net.Network;
import android.net.NetworkCapabilities;
import android.net.NetworkInfo;
import android.net.NetworkInfo.DetailedState;
import android.net.NetworkInfo.State;
import android.net.NetworkRequest;
import android.net.NetworkSpecifier;
import android.net.NetworkStateSnapshot;
import android.net.NetworkUtils;
import android.net.OemNetworkPreferences;
import android.net.ProxyInfo;
import android.net.SocketKeepalive;
import android.net.TelephonyNetworkSpecifier;
import android.net.TestNetworkInterface;
import android.net.TestNetworkManager;
import android.net.TetheringManager;
import android.net.cts.util.CtsNetUtils;
import android.net.util.KeepaliveUtils;
import android.net.wifi.WifiManager;
import android.os.Binder;
import android.os.Build;
import android.os.Handler;
import android.os.Looper;
import android.os.MessageQueue;
import android.os.Process;
import android.os.SystemClock;
import android.os.SystemProperties;
import android.os.UserHandle;
import android.os.VintfRuntimeInfo;
import android.platform.test.annotations.AppModeFull;
import android.provider.Settings;
import android.telephony.SubscriptionManager;
import android.telephony.TelephonyManager;
import android.text.TextUtils;
import android.util.ArraySet;
import android.util.Log;
import android.util.Pair;
import android.util.Range;

import androidx.test.InstrumentationRegistry;
import androidx.test.runner.AndroidJUnit4;

import com.android.internal.util.ArrayUtils;
import com.android.modules.utils.build.SdkLevel;
import com.android.networkstack.apishim.ConnectivityManagerShimImpl;
import com.android.networkstack.apishim.ConstantsShim;
import com.android.networkstack.apishim.NetworkInformationShimImpl;
import com.android.networkstack.apishim.common.ConnectivityManagerShim;
import com.android.testutils.CompatUtil;
import com.android.testutils.DevSdkIgnoreRule;
import com.android.testutils.DevSdkIgnoreRule.IgnoreUpTo;
import com.android.testutils.DevSdkIgnoreRuleKt;
import com.android.testutils.RecorderCallback.CallbackEntry;
import com.android.testutils.SkipPresubmit;
import com.android.testutils.TestNetworkTracker;
import com.android.testutils.TestableNetworkCallback;

import junit.framework.AssertionFailedError;

import libcore.io.Streams;

import org.junit.After;
import org.junit.Before;
import org.junit.Rule;
import org.junit.Test;
import org.junit.runner.RunWith;

import java.io.FileDescriptor;
import java.io.IOException;
import java.io.InputStream;
import java.io.InputStreamReader;
import java.io.OutputStream;
import java.net.HttpURLConnection;
import java.net.Inet4Address;
import java.net.Inet6Address;
import java.net.InetAddress;
import java.net.InetSocketAddress;
import java.net.MalformedURLException;
import java.net.Socket;
import java.net.URL;
import java.net.UnknownHostException;
import java.nio.charset.StandardCharsets;
import java.util.ArrayList;
import java.util.Collection;
import java.util.List;
import java.util.Objects;
import java.util.concurrent.CompletableFuture;
import java.util.concurrent.CountDownLatch;
import java.util.concurrent.Executor;
import java.util.concurrent.LinkedBlockingQueue;
import java.util.concurrent.TimeUnit;
import java.util.concurrent.TimeoutException;
import java.util.function.Supplier;
import java.util.regex.Matcher;
import java.util.regex.Pattern;

@RunWith(AndroidJUnit4.class)
public class ConnectivityManagerTest {
    @Rule
    public final DevSdkIgnoreRule ignoreRule = new DevSdkIgnoreRule();

    private static final String TAG = ConnectivityManagerTest.class.getSimpleName();

    public static final int TYPE_MOBILE = ConnectivityManager.TYPE_MOBILE;
    public static final int TYPE_WIFI = ConnectivityManager.TYPE_WIFI;

    private static final int HOST_ADDRESS = 0x7f000001;// represent ip 127.0.0.1
    private static final int KEEPALIVE_CALLBACK_TIMEOUT_MS = 2000;
    private static final int INTERVAL_KEEPALIVE_RETRY_MS = 500;
    private static final int MAX_KEEPALIVE_RETRY_COUNT = 3;
    private static final int MIN_KEEPALIVE_INTERVAL = 10;

    private static final int NETWORK_CALLBACK_TIMEOUT_MS = 30_000;
    private static final int NO_CALLBACK_TIMEOUT_MS = 100;
    private static final int NUM_TRIES_MULTIPATH_PREF_CHECK = 20;
    private static final long INTERVAL_MULTIPATH_PREF_CHECK_MS = 500;
    // device could have only one interface: data, wifi.
    private static final int MIN_NUM_NETWORK_TYPES = 1;

    // Airplane Mode BroadcastReceiver Timeout
    private static final long AIRPLANE_MODE_CHANGE_TIMEOUT_MS = 10_000L;

    // Minimum supported keepalive counts for wifi and cellular.
    public static final int MIN_SUPPORTED_CELLULAR_KEEPALIVE_COUNT = 1;
    public static final int MIN_SUPPORTED_WIFI_KEEPALIVE_COUNT = 3;

    private static final String NETWORK_METERED_MULTIPATH_PREFERENCE_RES_NAME =
            "config_networkMeteredMultipathPreference";
    private static final String KEEPALIVE_ALLOWED_UNPRIVILEGED_RES_NAME =
            "config_allowedUnprivilegedKeepalivePerUid";
    private static final String KEEPALIVE_RESERVED_PER_SLOT_RES_NAME =
            "config_reservedPrivilegedKeepaliveSlots";

    private static final LinkAddress TEST_LINKADDR = new LinkAddress(
            InetAddresses.parseNumericAddress("2001:db8::8"), 64);

    private static final int AIRPLANE_MODE_OFF = 0;
    private static final int AIRPLANE_MODE_ON = 1;

    private Context mContext;
    private Instrumentation mInstrumentation;
    private ConnectivityManager mCm;
    private ConnectivityManagerShim mCmShim;
    private WifiManager mWifiManager;
    private PackageManager mPackageManager;
    private final ArraySet<Integer> mNetworkTypes = new ArraySet<>();
    private UiAutomation mUiAutomation;
    private CtsNetUtils mCtsNetUtils;
    private TetheringManager mTm;

    // Used for cleanup purposes.
    private final List<Range<Integer>> mVpnRequiredUidRanges = new ArrayList<>();

    @Before
    public void setUp() throws Exception {
        mInstrumentation = InstrumentationRegistry.getInstrumentation();
        mContext = mInstrumentation.getContext();
        mCm = (ConnectivityManager) mContext.getSystemService(Context.CONNECTIVITY_SERVICE);
        mCmShim = ConnectivityManagerShimImpl.newInstance(mContext);
        mWifiManager = (WifiManager) mContext.getSystemService(Context.WIFI_SERVICE);
        mPackageManager = mContext.getPackageManager();
        mCtsNetUtils = new CtsNetUtils(mContext);
        mTm = mContext.getSystemService(TetheringManager.class);

        if (DevSdkIgnoreRuleKt.isDevSdkInRange(null /* minExclusive */,
                Build.VERSION_CODES.R /* maxInclusive */)) {
            addLegacySupportedNetworkTypes();
        } else {
            addSupportedNetworkTypes();
        }

        mUiAutomation = mInstrumentation.getUiAutomation();

        assertNotNull("CTS requires a working Internet connection", mCm.getActiveNetwork());
    }

    private void addLegacySupportedNetworkTypes() {
        // Network type support as expected for android R-
        // Get com.android.internal.R.array.networkAttributes
        int resId = mContext.getResources().getIdentifier("networkAttributes", "array", "android");
        String[] naStrings = mContext.getResources().getStringArray(resId);
        boolean wifiOnly = SystemProperties.getBoolean("ro.radio.noril", false);
        for (String naString : naStrings) {
            try {
                final String[] splitConfig = naString.split(",");
                // Format was name,type,radio,priority,restoreTime,dependencyMet
                final int type = Integer.parseInt(splitConfig[1]);
                if (wifiOnly && ConnectivityManager.isNetworkTypeMobile(type)) {
                    continue;
                }
                mNetworkTypes.add(type);
            } catch (Exception e) {}
        }
    }

    private void addSupportedNetworkTypes() {
        final PackageManager pm = mContext.getPackageManager();
        if (pm.hasSystemFeature(FEATURE_WIFI)) {
            mNetworkTypes.add(TYPE_WIFI);
        }
        if (pm.hasSystemFeature(FEATURE_WIFI_DIRECT)) {
            mNetworkTypes.add(TYPE_WIFI_P2P);
        }
        if (mContext.getSystemService(TelephonyManager.class).isDataCapable()) {
            mNetworkTypes.add(TYPE_MOBILE);
            mNetworkTypes.add(TYPE_MOBILE_MMS);
            mNetworkTypes.add(TYPE_MOBILE_SUPL);
            mNetworkTypes.add(TYPE_MOBILE_DUN);
            mNetworkTypes.add(TYPE_MOBILE_HIPRI);
            mNetworkTypes.add(TYPE_MOBILE_FOTA);
            mNetworkTypes.add(TYPE_MOBILE_IMS);
            mNetworkTypes.add(TYPE_MOBILE_CBS);
            mNetworkTypes.add(TYPE_MOBILE_IA);
            mNetworkTypes.add(TYPE_MOBILE_EMERGENCY);
        }
        if (pm.hasSystemFeature(FEATURE_BLUETOOTH)) {
            mNetworkTypes.add(TYPE_BLUETOOTH);
        }
        if (pm.hasSystemFeature(FEATURE_WATCH)) {
            mNetworkTypes.add(TYPE_PROXY);
        }
        if (mContext.getSystemService(Context.ETHERNET_SERVICE) != null) {
            mNetworkTypes.add(TYPE_ETHERNET);
        }
        mNetworkTypes.add(TYPE_VPN);
    }

    @After
    public void tearDown() throws Exception {
        // Release any NetworkRequests filed to connect mobile data.
        if (mCtsNetUtils.cellConnectAttempted()) {
            mCtsNetUtils.disconnectFromCell();
        }

        if (TestUtils.shouldTestSApis()) {
            runWithShellPermissionIdentity(
                    () -> mCmShim.setRequireVpnForUids(false, mVpnRequiredUidRanges),
                    NETWORK_SETTINGS);
        }

        // All tests in this class require a working Internet connection as they start. Make
        // sure there is still one as they end that's ready to use for the next test to use.
        final TestNetworkCallback callback = new TestNetworkCallback();
        mCm.registerDefaultNetworkCallback(callback);
        try {
            assertNotNull("Couldn't restore Internet connectivity", callback.waitForAvailable());
        } finally {
            mCm.unregisterNetworkCallback(callback);
        }
    }

    @Test
    public void testIsNetworkTypeValid() {
        assertTrue(ConnectivityManager.isNetworkTypeValid(ConnectivityManager.TYPE_MOBILE));
        assertTrue(ConnectivityManager.isNetworkTypeValid(ConnectivityManager.TYPE_WIFI));
        assertTrue(ConnectivityManager.isNetworkTypeValid(ConnectivityManager.TYPE_MOBILE_MMS));
        assertTrue(ConnectivityManager.isNetworkTypeValid(ConnectivityManager.TYPE_MOBILE_SUPL));
        assertTrue(ConnectivityManager.isNetworkTypeValid(ConnectivityManager.TYPE_MOBILE_DUN));
        assertTrue(ConnectivityManager.isNetworkTypeValid(ConnectivityManager.TYPE_MOBILE_HIPRI));
        assertTrue(ConnectivityManager.isNetworkTypeValid(ConnectivityManager.TYPE_WIMAX));
        assertTrue(ConnectivityManager.isNetworkTypeValid(ConnectivityManager.TYPE_BLUETOOTH));
        assertTrue(ConnectivityManager.isNetworkTypeValid(ConnectivityManager.TYPE_DUMMY));
        assertTrue(ConnectivityManager.isNetworkTypeValid(ConnectivityManager.TYPE_ETHERNET));
        assertTrue(mCm.isNetworkTypeValid(ConnectivityManager.TYPE_MOBILE_FOTA));
        assertTrue(mCm.isNetworkTypeValid(ConnectivityManager.TYPE_MOBILE_IMS));
        assertTrue(mCm.isNetworkTypeValid(ConnectivityManager.TYPE_MOBILE_CBS));
        assertTrue(mCm.isNetworkTypeValid(ConnectivityManager.TYPE_WIFI_P2P));
        assertTrue(mCm.isNetworkTypeValid(ConnectivityManager.TYPE_MOBILE_IA));
        assertFalse(mCm.isNetworkTypeValid(-1));
        assertTrue(mCm.isNetworkTypeValid(0));
        assertTrue(mCm.isNetworkTypeValid(ConnectivityManager.MAX_NETWORK_TYPE));
        assertFalse(ConnectivityManager.isNetworkTypeValid(ConnectivityManager.MAX_NETWORK_TYPE+1));

        NetworkInfo[] ni = mCm.getAllNetworkInfo();

        for (NetworkInfo n: ni) {
            assertTrue(ConnectivityManager.isNetworkTypeValid(n.getType()));
        }

    }

    @Test
    public void testSetNetworkPreference() {
        // getNetworkPreference() and setNetworkPreference() are both deprecated so they do
        // not preform any action.  Verify they are at least still callable.
        mCm.setNetworkPreference(mCm.getNetworkPreference());
    }

    @Test
    public void testGetActiveNetworkInfo() {
        NetworkInfo ni = mCm.getActiveNetworkInfo();

        assertNotNull("You must have an active network connection to complete CTS", ni);
        assertTrue(ConnectivityManager.isNetworkTypeValid(ni.getType()));
        assertTrue(ni.getState() == State.CONNECTED);
    }

    @Test
    public void testGetActiveNetwork() {
        Network network = mCm.getActiveNetwork();
        assertNotNull("You must have an active network connection to complete CTS", network);

        NetworkInfo ni = mCm.getNetworkInfo(network);
        assertNotNull("Network returned from getActiveNetwork was invalid", ni);

        // Similar to testGetActiveNetworkInfo above.
        assertTrue(ConnectivityManager.isNetworkTypeValid(ni.getType()));
        assertTrue(ni.getState() == State.CONNECTED);
    }

    @Test
    public void testGetNetworkInfo() {
        for (int type = -1; type <= ConnectivityManager.MAX_NETWORK_TYPE+1; type++) {
            if (shouldBeSupported(type)) {
                NetworkInfo ni = mCm.getNetworkInfo(type);
                assertTrue("Info shouldn't be null for " + type, ni != null);
                State state = ni.getState();
                assertTrue("Bad state for " + type, State.UNKNOWN.ordinal() >= state.ordinal()
                           && state.ordinal() >= State.CONNECTING.ordinal());
                DetailedState ds = ni.getDetailedState();
                assertTrue("Bad detailed state for " + type,
                           DetailedState.FAILED.ordinal() >= ds.ordinal()
                           && ds.ordinal() >= DetailedState.IDLE.ordinal());
            } else {
                assertNull("Info should be null for " + type, mCm.getNetworkInfo(type));
            }
        }
    }

    @Test
    public void testGetAllNetworkInfo() {
        NetworkInfo[] ni = mCm.getAllNetworkInfo();
        assertTrue(ni.length >= MIN_NUM_NETWORK_TYPES);
        for (int type = 0; type <= ConnectivityManager.MAX_NETWORK_TYPE; type++) {
            int desiredFoundCount = (shouldBeSupported(type) ? 1 : 0);
            int foundCount = 0;
            for (NetworkInfo i : ni) {
                if (i.getType() == type) foundCount++;
            }
            if (foundCount != desiredFoundCount) {
                Log.e(TAG, "failure in testGetAllNetworkInfo.  Dump of returned NetworkInfos:");
                for (NetworkInfo networkInfo : ni) Log.e(TAG, "  " + networkInfo);
            }
            assertTrue("Unexpected foundCount of " + foundCount + " for type " + type,
                    foundCount == desiredFoundCount);
        }
    }

    private String getSubscriberIdForCellNetwork(Network cellNetwork) {
        final NetworkCapabilities cellCaps = mCm.getNetworkCapabilities(cellNetwork);
        final NetworkSpecifier specifier = cellCaps.getNetworkSpecifier();
        assertTrue(specifier instanceof TelephonyNetworkSpecifier);
        // Get subscription from Telephony network specifier.
        final int subId = ((TelephonyNetworkSpecifier) specifier).getSubscriptionId();
        assertNotEquals(SubscriptionManager.INVALID_SUBSCRIPTION_ID, subId);

        // Get subscriber Id from telephony manager.
        final TelephonyManager tm = mContext.getSystemService(TelephonyManager.class);
        return runWithShellPermissionIdentity(() -> tm.getSubscriberId(subId),
                android.Manifest.permission.READ_PRIVILEGED_PHONE_STATE);
    }

    @AppModeFull(reason = "Cannot request network in instant app mode")
    @DevSdkIgnoreRule.IgnoreUpTo(Build.VERSION_CODES.R)
    @Test
    public void testGetAllNetworkStateSnapshots()
            throws InterruptedException {
        // Make sure cell is active to retrieve IMSI for verification in later step.
        final Network cellNetwork = mCtsNetUtils.connectToCell();
        final String subscriberId = getSubscriberIdForCellNetwork(cellNetwork);
        assertFalse(TextUtils.isEmpty(subscriberId));

        // Verify the API cannot be called without proper permission.
        assertThrows(SecurityException.class, () -> mCm.getAllNetworkStateSnapshots());

        // Get all networks, verify the result of getAllNetworkStateSnapshots matches the result
        // got from other APIs.
        final Network[] networks = mCm.getAllNetworks();
        assertGreaterOrEqual(networks.length, 1);
        final List<NetworkStateSnapshot> snapshots = runWithShellPermissionIdentity(
                () -> mCm.getAllNetworkStateSnapshots(), NETWORK_SETTINGS);
        assertEquals(networks.length, snapshots.size());
        for (final Network network : networks) {
            // Can't use a lambda because it will cause the test to crash on R with
            // NoClassDefFoundError.
            NetworkStateSnapshot snapshot = null;
            for (NetworkStateSnapshot item : snapshots) {
                if (item.getNetwork().equals(network)) {
                    snapshot = item;
                    break;
                }
            }
            assertNotNull(snapshot);
            final NetworkCapabilities caps =
                    Objects.requireNonNull(mCm.getNetworkCapabilities(network));
            // Redact specifier of the capabilities of the snapshot before comparing since
            // the result returned from getNetworkCapabilities always get redacted.
            final NetworkSpecifier redactedSnapshotCapSpecifier =
                    snapshot.getNetworkCapabilities().getNetworkSpecifier().redact();
            assertEquals("", caps.describeImmutableDifferences(
                    snapshot.getNetworkCapabilities()
                            .setNetworkSpecifier(redactedSnapshotCapSpecifier)));
            assertEquals(mCm.getLinkProperties(network), snapshot.getLinkProperties());
            assertEquals(mCm.getNetworkInfo(network).getType(), snapshot.getLegacyType());

            if (network.equals(cellNetwork)) {
                assertEquals(subscriberId, snapshot.getSubscriberId());
            }
        }
    }

    /**
     * Tests that connections can be opened on WiFi and cellphone networks,
     * and that they are made from different IP addresses.
     */
    @AppModeFull(reason = "Cannot get WifiManager in instant app mode")
    @Test
    @SkipPresubmit(reason = "Virtual devices use a single internet connection for all networks")
    public void testOpenConnection() throws Exception {
        assumeTrue(mPackageManager.hasSystemFeature(FEATURE_WIFI));
        assumeTrue(mPackageManager.hasSystemFeature(FEATURE_TELEPHONY));

        Network wifiNetwork = mCtsNetUtils.connectToWifi();
        Network cellNetwork = mCtsNetUtils.connectToCell();
        // This server returns the requestor's IP address as the response body.
        URL url = new URL("http://google-ipv6test.appspot.com/ip.js?fmt=text");
        String wifiAddressString = httpGet(wifiNetwork, url);
        String cellAddressString = httpGet(cellNetwork, url);

        assertFalse(String.format("Same address '%s' on two different networks (%s, %s)",
                wifiAddressString, wifiNetwork, cellNetwork),
                wifiAddressString.equals(cellAddressString));

        // Verify that the IP addresses that the requests appeared to come from are actually on the
        // respective networks.
        assertOnNetwork(wifiAddressString, wifiNetwork);
        assertOnNetwork(cellAddressString, cellNetwork);

        assertFalse("Unexpectedly equal: " + wifiNetwork, wifiNetwork.equals(cellNetwork));
    }

    /**
     * Performs a HTTP GET to the specified URL on the specified Network, and returns
     * the response body decoded as UTF-8.
     */
    private static String httpGet(Network network, URL httpUrl) throws IOException {
        HttpURLConnection connection = (HttpURLConnection) network.openConnection(httpUrl);
        try {
            InputStream inputStream = connection.getInputStream();
            return Streams.readFully(new InputStreamReader(inputStream, StandardCharsets.UTF_8));
        } finally {
            connection.disconnect();
        }
    }

    private void assertOnNetwork(String adressString, Network network) throws UnknownHostException {
        InetAddress address = InetAddress.getByName(adressString);
        LinkProperties linkProperties = mCm.getLinkProperties(network);
        // To make sure that the request went out on the right network, check that
        // the IP address seen by the server is assigned to the expected network.
        // We can only do this for IPv6 addresses, because in IPv4 we will likely
        // have a private IPv4 address, and that won't match what the server sees.
        if (address instanceof Inet6Address) {
            assertContains(linkProperties.getAddresses(), address);
        }
    }

    private static<T> void assertContains(Collection<T> collection, T element) {
        assertTrue(element + " not found in " + collection, collection.contains(element));
    }

    private void assertStartUsingNetworkFeatureUnsupported(int networkType, String feature) {
        try {
            mCm.startUsingNetworkFeature(networkType, feature);
            fail("startUsingNetworkFeature is no longer supported in the current API version");
        } catch (UnsupportedOperationException expected) {}
    }

    private void assertStopUsingNetworkFeatureUnsupported(int networkType, String feature) {
        try {
            mCm.startUsingNetworkFeature(networkType, feature);
            fail("stopUsingNetworkFeature is no longer supported in the current API version");
        } catch (UnsupportedOperationException expected) {}
    }

    private void assertRequestRouteToHostUnsupported(int networkType, int hostAddress) {
        try {
            mCm.requestRouteToHost(networkType, hostAddress);
            fail("requestRouteToHost is no longer supported in the current API version");
        } catch (UnsupportedOperationException expected) {}
    }

    @Test
    public void testStartUsingNetworkFeature() {

        final String invalidateFeature = "invalidateFeature";
        final String mmsFeature = "enableMMS";

        assertStartUsingNetworkFeatureUnsupported(TYPE_MOBILE, invalidateFeature);
        assertStopUsingNetworkFeatureUnsupported(TYPE_MOBILE, invalidateFeature);
        assertStartUsingNetworkFeatureUnsupported(TYPE_WIFI, mmsFeature);
    }

    private boolean shouldEthernetBeSupported() {
        // Instant mode apps aren't allowed to query the Ethernet service due to selinux policies.
        // When in instant mode, don't fail if the Ethernet service is available. Instead, rely on
        // the fact that Ethernet should be supported if the device has a hardware Ethernet port, or
        // if the device can be a USB host and thus can use USB Ethernet adapters.
        //
        // Note that this test this will still fail in instant mode if a device supports Ethernet
        // via other hardware means. We are not currently aware of any such device.
        return (mContext.getSystemService(Context.ETHERNET_SERVICE) != null) ||
            mPackageManager.hasSystemFeature(FEATURE_ETHERNET) ||
            mPackageManager.hasSystemFeature(FEATURE_USB_HOST);
    }

    private boolean shouldBeSupported(int networkType) {
        return mNetworkTypes.contains(networkType)
            || (networkType == ConnectivityManager.TYPE_VPN)
            || (networkType == ConnectivityManager.TYPE_ETHERNET && shouldEthernetBeSupported());
    }

    @Test
    public void testIsNetworkSupported() {
        for (int type = -1; type <= ConnectivityManager.MAX_NETWORK_TYPE; type++) {
            boolean supported = mCm.isNetworkSupported(type);
            if (shouldBeSupported(type)) {
                assertTrue("Network type " + type + " should be supported", supported);
            } else {
                assertFalse("Network type " + type + " should not be supported", supported);
            }
        }
    }

    @Test
    public void testRequestRouteToHost() {
        for (int type = -1 ; type <= ConnectivityManager.MAX_NETWORK_TYPE; type++) {
            assertRequestRouteToHostUnsupported(type, HOST_ADDRESS);
        }
    }

    @Test
    public void testTest() {
        mCm.getBackgroundDataSetting();
    }

    private NetworkRequest makeDefaultRequest() {
        // Make a request that is similar to the way framework tracks the system
        // default network.
        return new NetworkRequest.Builder()
                .clearCapabilities()
                .addCapability(NetworkCapabilities.NET_CAPABILITY_NOT_RESTRICTED)
                .addCapability(NetworkCapabilities.NET_CAPABILITY_TRUSTED)
                .addCapability(NetworkCapabilities.NET_CAPABILITY_NOT_VPN)
                .addCapability(NetworkCapabilities.NET_CAPABILITY_INTERNET)
                .build();
    }

    private NetworkRequest makeWifiNetworkRequest() {
        return new NetworkRequest.Builder()
                .addTransportType(NetworkCapabilities.TRANSPORT_WIFI)
                .build();
    }

    private NetworkRequest makeCellNetworkRequest() {
        return new NetworkRequest.Builder()
                .addTransportType(NetworkCapabilities.TRANSPORT_CELLULAR)
                .build();
    }

    @Test @IgnoreUpTo(Build.VERSION_CODES.Q)
    public void testIsPrivateDnsBroken() throws InterruptedException {
        final String invalidPrivateDnsServer = "invalidhostname.example.com";
        final String goodPrivateDnsServer = "dns.google";
        mCtsNetUtils.storePrivateDnsSetting();
        final TestableNetworkCallback cb = new TestableNetworkCallback();
        mCm.registerNetworkCallback(makeWifiNetworkRequest(), cb);
        try {
            // Verifying the good private DNS sever
            mCtsNetUtils.setPrivateDnsStrictMode(goodPrivateDnsServer);
            final Network networkForPrivateDns =  mCtsNetUtils.ensureWifiConnected();
            cb.eventuallyExpect(CallbackEntry.NETWORK_CAPS_UPDATED, NETWORK_CALLBACK_TIMEOUT_MS,
                    entry -> (!((CallbackEntry.CapabilitiesChanged) entry).getCaps()
                    .isPrivateDnsBroken()) && networkForPrivateDns.equals(entry.getNetwork()));

            // Verifying the broken private DNS sever
            mCtsNetUtils.setPrivateDnsStrictMode(invalidPrivateDnsServer);
            cb.eventuallyExpect(CallbackEntry.NETWORK_CAPS_UPDATED, NETWORK_CALLBACK_TIMEOUT_MS,
                    entry -> (((CallbackEntry.CapabilitiesChanged) entry).getCaps()
                    .isPrivateDnsBroken()) && networkForPrivateDns.equals(entry.getNetwork()));
        } finally {
            mCtsNetUtils.restorePrivateDnsSetting();
        }
    }

    /**
     * Exercises both registerNetworkCallback and unregisterNetworkCallback. This checks to
     * see if we get a callback for the TRANSPORT_WIFI transport type being available.
     *
     * <p>In order to test that a NetworkCallback occurs, we need some change in the network
     * state (either a transport or capability is now available). The most straightforward is
     * WiFi. We could add a version that uses the telephony data connection but it's not clear
     * that it would increase test coverage by much (how many devices have 3G radio but not Wifi?).
     */
    @AppModeFull(reason = "Cannot get WifiManager in instant app mode")
    @Test
    public void testRegisterNetworkCallback() {
        assumeTrue(mPackageManager.hasSystemFeature(FEATURE_WIFI));

        // We will register for a WIFI network being available or lost.
        final TestNetworkCallback callback = new TestNetworkCallback();
        mCm.registerNetworkCallback(makeWifiNetworkRequest(), callback);

        final TestNetworkCallback defaultTrackingCallback = new TestNetworkCallback();
        mCm.registerDefaultNetworkCallback(defaultTrackingCallback);

        final TestNetworkCallback systemDefaultCallback = new TestNetworkCallback();
        final TestNetworkCallback perUidCallback = new TestNetworkCallback();
        final TestNetworkCallback bestMatchingCallback = new TestNetworkCallback();
        final Handler h = new Handler(Looper.getMainLooper());
        if (TestUtils.shouldTestSApis()) {
            runWithShellPermissionIdentity(() -> {
                mCmShim.registerSystemDefaultNetworkCallback(systemDefaultCallback, h);
                mCmShim.registerDefaultNetworkCallbackForUid(Process.myUid(), perUidCallback, h);
            }, NETWORK_SETTINGS);
            mCm.registerBestMatchingNetworkCallback(makeDefaultRequest(), bestMatchingCallback, h);
        }

        Network wifiNetwork = null;

        try {
            mCtsNetUtils.ensureWifiConnected();

            // Now we should expect to get a network callback about availability of the wifi
            // network even if it was already connected as a state-based action when the callback
            // is registered.
            wifiNetwork = callback.waitForAvailable();
            assertNotNull("Did not receive onAvailable for TRANSPORT_WIFI request",
                    wifiNetwork);

            final Network defaultNetwork = defaultTrackingCallback.waitForAvailable();
            assertNotNull("Did not receive onAvailable on default network callback",
                    defaultNetwork);

            if (TestUtils.shouldTestSApis()) {
                assertNotNull("Did not receive onAvailable on system default network callback",
                        systemDefaultCallback.waitForAvailable());
                final Network perUidNetwork = perUidCallback.waitForAvailable();
                assertNotNull("Did not receive onAvailable on per-UID default network callback",
                        perUidNetwork);
                assertEquals(defaultNetwork, perUidNetwork);
                final Network bestMatchingNetwork = bestMatchingCallback.waitForAvailable();
                assertNotNull("Did not receive onAvailable on best matching network callback",
                        bestMatchingNetwork);
                assertEquals(defaultNetwork, bestMatchingNetwork);
            }

        } catch (InterruptedException e) {
            fail("Broadcast receiver or NetworkCallback wait was interrupted.");
        } finally {
            mCm.unregisterNetworkCallback(callback);
            mCm.unregisterNetworkCallback(defaultTrackingCallback);
            if (TestUtils.shouldTestSApis()) {
                mCm.unregisterNetworkCallback(systemDefaultCallback);
                mCm.unregisterNetworkCallback(perUidCallback);
                mCm.unregisterNetworkCallback(bestMatchingCallback);
            }
        }
    }

    /**
     * Tests both registerNetworkCallback and unregisterNetworkCallback similarly to
     * {@link #testRegisterNetworkCallback} except that a {@code PendingIntent} is used instead
     * of a {@code NetworkCallback}.
     */
    @AppModeFull(reason = "Cannot get WifiManager in instant app mode")
    @Test
    public void testRegisterNetworkCallback_withPendingIntent() {
        assumeTrue(mPackageManager.hasSystemFeature(FEATURE_WIFI));

        // Create a ConnectivityActionReceiver that has an IntentFilter for our locally defined
        // action, NETWORK_CALLBACK_ACTION.
        final IntentFilter filter = new IntentFilter();
        filter.addAction(NETWORK_CALLBACK_ACTION);

        final ConnectivityActionReceiver receiver = new ConnectivityActionReceiver(
                mCm, ConnectivityManager.TYPE_WIFI, NetworkInfo.State.CONNECTED);
        mContext.registerReceiver(receiver, filter);

        // Create a broadcast PendingIntent for NETWORK_CALLBACK_ACTION.
        final Intent intent = new Intent(NETWORK_CALLBACK_ACTION)
                .setPackage(mContext.getPackageName());
        // While ConnectivityService would put extra info such as network or request id before
        // broadcasting the inner intent. The MUTABLE flag needs to be added accordingly.
        // TODO: replace with PendingIntent.FLAG_MUTABLE when this code compiles against S+ or
        //  shims.
        final int pendingIntentFlagMutable = 1 << 25;
        final PendingIntent pendingIntent = PendingIntent.getBroadcast(mContext, 0 /*requestCode*/,
                intent, PendingIntent.FLAG_CANCEL_CURRENT | pendingIntentFlagMutable);

        // We will register for a WIFI network being available or lost.
        mCm.registerNetworkCallback(makeWifiNetworkRequest(), pendingIntent);

        try {
            mCtsNetUtils.ensureWifiConnected();

            // Now we expect to get the Intent delivered notifying of the availability of the wifi
            // network even if it was already connected as a state-based action when the callback
            // is registered.
            assertTrue("Did not receive expected Intent " + intent + " for TRANSPORT_WIFI",
                    receiver.waitForState());
        } catch (InterruptedException e) {
            fail("Broadcast receiver or NetworkCallback wait was interrupted.");
        } finally {
            mCm.unregisterNetworkCallback(pendingIntent);
            pendingIntent.cancel();
            mContext.unregisterReceiver(receiver);
        }
    }

    /**
     * Exercises the requestNetwork with NetworkCallback API. This checks to
     * see if we get a callback for an INTERNET request.
     */
    @AppModeFull(reason = "CHANGE_NETWORK_STATE permission can't be granted to instant apps")
    @Test
    public void testRequestNetworkCallback() {
        final TestNetworkCallback callback = new TestNetworkCallback();
        mCm.requestNetwork(new NetworkRequest.Builder()
                .addCapability(NetworkCapabilities.NET_CAPABILITY_INTERNET)
                .build(), callback);

        try {
            // Wait to get callback for availability of internet
            Network internetNetwork = callback.waitForAvailable();
            assertNotNull("Did not receive NetworkCallback#onAvailable for INTERNET",
                    internetNetwork);
        } catch (InterruptedException e) {
            fail("NetworkCallback wait was interrupted.");
        } finally {
            mCm.unregisterNetworkCallback(callback);
        }
    }

    /**
     * Exercises the requestNetwork with NetworkCallback API with timeout - expected to
     * fail. Use WIFI and switch Wi-Fi off.
     */
    @AppModeFull(reason = "Cannot get WifiManager in instant app mode")
    @Test
    public void testRequestNetworkCallback_onUnavailable() {
        final boolean previousWifiEnabledState = mWifiManager.isWifiEnabled();
        if (previousWifiEnabledState) {
            mCtsNetUtils.ensureWifiDisconnected(null);
        }

        final TestNetworkCallback callback = new TestNetworkCallback();
        mCm.requestNetwork(new NetworkRequest.Builder()
                .addTransportType(TRANSPORT_WIFI)
                .build(), callback, 100);

        try {
            // Wait to get callback for unavailability of requested network
            assertTrue("Did not receive NetworkCallback#onUnavailable",
                    callback.waitForUnavailable());
        } catch (InterruptedException e) {
            fail("NetworkCallback wait was interrupted.");
        } finally {
            mCm.unregisterNetworkCallback(callback);
            if (previousWifiEnabledState) {
                mCtsNetUtils.connectToWifi();
            }
        }
    }

    private InetAddress getFirstV4Address(Network network) {
        LinkProperties linkProperties = mCm.getLinkProperties(network);
        for (InetAddress address : linkProperties.getAddresses()) {
            if (address instanceof Inet4Address) {
                return address;
            }
        }
        return null;
    }

    /**
     * Checks that enabling/disabling wifi causes CONNECTIVITY_ACTION broadcasts.
     */
    @AppModeFull(reason = "Cannot get WifiManager in instant app mode")
    @Test
    public void testToggleWifiConnectivityAction() {
        // toggleWifi calls connectToWifi and disconnectFromWifi, which both wait for
        // CONNECTIVITY_ACTION broadcasts.
        mCtsNetUtils.toggleWifi();
    }

    /** Verify restricted networks cannot be requested. */
    @AppModeFull(reason = "CHANGE_NETWORK_STATE permission can't be granted to instant apps")
    @Test
    public void testRestrictedNetworks() {
        // Verify we can request unrestricted networks:
        NetworkRequest request = new NetworkRequest.Builder()
                .addCapability(NET_CAPABILITY_INTERNET).build();
        NetworkCallback callback = new NetworkCallback();
        mCm.requestNetwork(request, callback);
        mCm.unregisterNetworkCallback(callback);
        // Verify we cannot request restricted networks:
        request = new NetworkRequest.Builder().addCapability(NET_CAPABILITY_IMS).build();
        callback = new NetworkCallback();
        try {
            mCm.requestNetwork(request, callback);
            fail("No exception thrown when restricted network requested.");
        } catch (SecurityException expected) {}
    }

    // Returns "true", "false" or "none"
    private String getWifiMeteredStatus(String ssid) throws Exception {
        // Interestingly giving the SSID as an argument to list wifi-networks
        // only works iff the network in question has the "false" policy.
        // Also unfortunately runShellCommand does not pass the command to the interpreter
        // so it's not possible to | grep the ssid.
        final String command = "cmd netpolicy list wifi-networks";
        final String policyString = runShellCommand(mInstrumentation, command);

        final Matcher m = Pattern.compile("^" + ssid + ";(true|false|none)$",
                Pattern.MULTILINE | Pattern.UNIX_LINES).matcher(policyString);
        if (!m.find()) {
            fail("Unexpected format from cmd netpolicy");
        }
        return m.group(1);
    }

    // metered should be "true", "false" or "none"
    private void setWifiMeteredStatus(String ssid, String metered) throws Exception {
        final String setCommand = "cmd netpolicy set metered-network " + ssid + " " + metered;
        runShellCommand(mInstrumentation, setCommand);
        assertEquals(getWifiMeteredStatus(ssid), metered);
    }

    private String unquoteSSID(String ssid) {
        // SSID is returned surrounded by quotes if it can be decoded as UTF-8.
        // Otherwise it's guaranteed not to start with a quote.
        if (ssid.charAt(0) == '"') {
            return ssid.substring(1, ssid.length() - 1);
        } else {
            return ssid;
        }
    }

    private void waitForActiveNetworkMetered(final int targetTransportType,
            final boolean requestedMeteredness, final boolean useSystemDefault)
            throws Exception {
        final CountDownLatch latch = new CountDownLatch(1);
        final NetworkCallback networkCallback = new NetworkCallback() {
            @Override
            public void onCapabilitiesChanged(Network network, NetworkCapabilities nc) {
                if (!nc.hasTransport(targetTransportType)) return;

                final boolean metered = !nc.hasCapability(NET_CAPABILITY_NOT_METERED);
                if (metered == requestedMeteredness) {
                    latch.countDown();
                }
            }
        };

        try {
            // Registering a callback here guarantees onCapabilitiesChanged is called immediately
            // with the current setting. Therefore, if the setting has already been changed,
            // this method will return right away, and if not, it'll wait for the setting to change.
            if (useSystemDefault) {
                runWithShellPermissionIdentity(() ->
                                mCmShim.registerSystemDefaultNetworkCallback(networkCallback,
                                        new Handler(Looper.getMainLooper())),
                        NETWORK_SETTINGS);
            } else {
                mCm.registerDefaultNetworkCallback(networkCallback);
            }

            // Changing meteredness on wifi involves reconnecting, which can take several seconds
            // (involves re-associating, DHCP...).
            if (!latch.await(NETWORK_CALLBACK_TIMEOUT_MS, TimeUnit.MILLISECONDS)) {
                fail("Timed out waiting for active network metered status to change to "
                        + requestedMeteredness + " ; network = " + mCm.getActiveNetwork());
            }
        } finally {
            mCm.unregisterNetworkCallback(networkCallback);
        }
    }

    private void setWifiMeteredStatusAndWait(String ssid, boolean isMetered) throws Exception {
        setWifiMeteredStatus(ssid, Boolean.toString(isMetered) /* metered */);
        waitForActiveNetworkMetered(TRANSPORT_WIFI,
                isMetered /* requestedMeteredness */,
                true /* useSystemDefault */);
    }

    private void assertMultipathPreferenceIsEventually(Network network, int oldValue,
            int expectedValue) {
        // Quick check : if oldValue == expectedValue, there is no way to guarantee the test
        // is not flaky.
        assertNotSame(oldValue, expectedValue);

        for (int i = 0; i < NUM_TRIES_MULTIPATH_PREF_CHECK; ++i) {
            final int actualValue = mCm.getMultipathPreference(network);
            if (actualValue == expectedValue) {
                return;
            }
            if (actualValue != oldValue) {
                fail("Multipath preference is neither previous (" + oldValue
                        + ") nor expected (" + expectedValue + ")");
            }
            SystemClock.sleep(INTERVAL_MULTIPATH_PREF_CHECK_MS);
        }
        fail("Timed out waiting for multipath preference to change. expected = "
                + expectedValue + " ; actual = " + mCm.getMultipathPreference(network));
    }

    private int getCurrentMeteredMultipathPreference(ContentResolver resolver) {
        final String rawMeteredPref = Settings.Global.getString(resolver,
                NETWORK_METERED_MULTIPATH_PREFERENCE);
        return TextUtils.isEmpty(rawMeteredPref)
            ? getIntResourceForName(NETWORK_METERED_MULTIPATH_PREFERENCE_RES_NAME)
            : Integer.parseInt(rawMeteredPref);
    }

    private int findNextPrefValue(ContentResolver resolver) {
        // A bit of a nuclear hammer, but race conditions in CTS are bad. To be able to
        // detect a correct setting value without race conditions, the next pref must
        // be a valid value (range 0..3) that is different from the old setting of the
        // metered preference and from the unmetered preference.
        final int meteredPref = getCurrentMeteredMultipathPreference(resolver);
        final int unmeteredPref = ConnectivityManager.MULTIPATH_PREFERENCE_UNMETERED;
        if (0 != meteredPref && 0 != unmeteredPref) return 0;
        if (1 != meteredPref && 1 != unmeteredPref) return 1;
        return 2;
    }

    /**
     * Verify that getMultipathPreference does return appropriate values
     * for metered and unmetered networks.
     */
    @AppModeFull(reason = "Cannot get WifiManager in instant app mode")
    @Test
    public void testGetMultipathPreference() throws Exception {
        final ContentResolver resolver = mContext.getContentResolver();
        mCtsNetUtils.ensureWifiConnected();
        final String ssid = unquoteSSID(mWifiManager.getConnectionInfo().getSSID());
        final String oldMeteredSetting = getWifiMeteredStatus(ssid);
        final String oldMeteredMultipathPreference = Settings.Global.getString(
                resolver, NETWORK_METERED_MULTIPATH_PREFERENCE);
        try {
            final int initialMeteredPreference = getCurrentMeteredMultipathPreference(resolver);
            int newMeteredPreference = findNextPrefValue(resolver);
            Settings.Global.putString(resolver, NETWORK_METERED_MULTIPATH_PREFERENCE,
                    Integer.toString(newMeteredPreference));
            // Wifi meterness changes from unmetered to metered will disconnect and reconnect since
            // R.
            setWifiMeteredStatusAndWait(ssid, true);
            final Network network = mCtsNetUtils.ensureWifiConnected();
            assertEquals(ssid, unquoteSSID(mWifiManager.getConnectionInfo().getSSID()));
            assertEquals(mCm.getNetworkCapabilities(network).hasCapability(
                    NET_CAPABILITY_NOT_METERED), false);
            assertMultipathPreferenceIsEventually(network, initialMeteredPreference,
                    newMeteredPreference);

            final int oldMeteredPreference = newMeteredPreference;
            newMeteredPreference = findNextPrefValue(resolver);
            Settings.Global.putString(resolver, NETWORK_METERED_MULTIPATH_PREFERENCE,
                    Integer.toString(newMeteredPreference));
            assertEquals(mCm.getNetworkCapabilities(network).hasCapability(
                    NET_CAPABILITY_NOT_METERED), false);
            assertMultipathPreferenceIsEventually(network,
                    oldMeteredPreference, newMeteredPreference);

            // No disconnect from unmetered to metered.
            setWifiMeteredStatusAndWait(ssid, false);
            assertEquals(mCm.getNetworkCapabilities(network).hasCapability(
                    NET_CAPABILITY_NOT_METERED), true);
            assertMultipathPreferenceIsEventually(network, newMeteredPreference,
                    ConnectivityManager.MULTIPATH_PREFERENCE_UNMETERED);
        } finally {
            Settings.Global.putString(resolver, NETWORK_METERED_MULTIPATH_PREFERENCE,
                    oldMeteredMultipathPreference);
            setWifiMeteredStatus(ssid, oldMeteredSetting);
        }
    }

    // TODO: move the following socket keep alive test to dedicated test class.
    /**
     * Callback used in tcp keepalive offload that allows caller to wait callback fires.
     */
    private static class TestSocketKeepaliveCallback extends SocketKeepalive.Callback {
        public enum CallbackType { ON_STARTED, ON_STOPPED, ON_ERROR };

        public static class CallbackValue {
            public final CallbackType callbackType;
            public final int error;

            private CallbackValue(final CallbackType type, final int error) {
                this.callbackType = type;
                this.error = error;
            }

            public static class OnStartedCallback extends CallbackValue {
                OnStartedCallback() { super(CallbackType.ON_STARTED, 0); }
            }

            public static class OnStoppedCallback extends CallbackValue {
                OnStoppedCallback() { super(CallbackType.ON_STOPPED, 0); }
            }

            public static class OnErrorCallback extends CallbackValue {
                OnErrorCallback(final int error) { super(CallbackType.ON_ERROR, error); }
            }

            @Override
            public boolean equals(Object o) {
                return o.getClass() == this.getClass()
                        && this.callbackType == ((CallbackValue) o).callbackType
                        && this.error == ((CallbackValue) o).error;
            }

            @Override
            public String toString() {
                return String.format("%s(%s, %d)", getClass().getSimpleName(), callbackType, error);
            }
        }

        private final LinkedBlockingQueue<CallbackValue> mCallbacks = new LinkedBlockingQueue<>();

        @Override
        public void onStarted() {
            mCallbacks.add(new CallbackValue.OnStartedCallback());
        }

        @Override
        public void onStopped() {
            mCallbacks.add(new CallbackValue.OnStoppedCallback());
        }

        @Override
        public void onError(final int error) {
            mCallbacks.add(new CallbackValue.OnErrorCallback(error));
        }

        public CallbackValue pollCallback() {
            try {
                return mCallbacks.poll(KEEPALIVE_CALLBACK_TIMEOUT_MS,
                        TimeUnit.MILLISECONDS);
            } catch (InterruptedException e) {
                fail("Callback not seen after " + KEEPALIVE_CALLBACK_TIMEOUT_MS + " ms");
            }
            return null;
        }
        private void expectCallback(CallbackValue expectedCallback) {
            final CallbackValue actualCallback = pollCallback();
            assertEquals(expectedCallback, actualCallback);
        }

        public void expectStarted() {
            expectCallback(new CallbackValue.OnStartedCallback());
        }

        public void expectStopped() {
            expectCallback(new CallbackValue.OnStoppedCallback());
        }

        public void expectError(int error) {
            expectCallback(new CallbackValue.OnErrorCallback(error));
        }
    }

    private InetAddress getAddrByName(final String hostname, final int family) throws Exception {
        final InetAddress[] allAddrs = InetAddress.getAllByName(hostname);
        for (InetAddress addr : allAddrs) {
            if (family == AF_INET && addr instanceof Inet4Address) return addr;

            if (family == AF_INET6 && addr instanceof Inet6Address) return addr;

            if (family == AF_UNSPEC) return addr;
        }
        return null;
    }

    private Socket getConnectedSocket(final Network network, final String host, final int port,
            final int family) throws Exception {
        final Socket s = network.getSocketFactory().createSocket();
        try {
            final InetAddress addr = getAddrByName(host, family);
            if (addr == null) fail("Fail to get destination address for " + family);

            final InetSocketAddress sockAddr = new InetSocketAddress(addr, port);
            s.connect(sockAddr);
        } catch (Exception e) {
            s.close();
            throw e;
        }
        return s;
    }

    private int getSupportedKeepalivesForNet(@NonNull Network network) throws Exception {
        final NetworkCapabilities nc = mCm.getNetworkCapabilities(network);

        // Get number of supported concurrent keepalives for testing network.
        final int[] keepalivesPerTransport = KeepaliveUtils.getSupportedKeepalives(mContext);
        return KeepaliveUtils.getSupportedKeepalivesForNetworkCapabilities(
                keepalivesPerTransport, nc);
    }

    private static boolean isTcpKeepaliveSupportedByKernel() {
        final String kVersionString = VintfRuntimeInfo.getKernelVersion();
        return compareMajorMinorVersion(kVersionString, "4.8") >= 0;
    }

    private static Pair<Integer, Integer> getVersionFromString(String version) {
        // Only gets major and minor number of the version string.
        final Pattern versionPattern = Pattern.compile("^(\\d+)(\\.(\\d+))?.*");
        final Matcher m = versionPattern.matcher(version);
        if (m.matches()) {
            final int major = Integer.parseInt(m.group(1));
            final int minor = TextUtils.isEmpty(m.group(3)) ? 0 : Integer.parseInt(m.group(3));
            return new Pair<>(major, minor);
        } else {
            return new Pair<>(0, 0);
        }
    }

    // TODO: Move to util class.
    private static int compareMajorMinorVersion(final String s1, final String s2) {
        final Pair<Integer, Integer> v1 = getVersionFromString(s1);
        final Pair<Integer, Integer> v2 = getVersionFromString(s2);

        if (v1.first == v2.first) {
            return Integer.compare(v1.second, v2.second);
        } else {
            return Integer.compare(v1.first, v2.first);
        }
    }

    /**
     * Verifies that version string compare logic returns expected result for various cases.
     * Note that only major and minor number are compared.
     */
    @Test
    public void testMajorMinorVersionCompare() {
        assertEquals(0, compareMajorMinorVersion("4.8.1", "4.8"));
        assertEquals(1, compareMajorMinorVersion("4.9", "4.8.1"));
        assertEquals(1, compareMajorMinorVersion("5.0", "4.8"));
        assertEquals(1, compareMajorMinorVersion("5", "4.8"));
        assertEquals(0, compareMajorMinorVersion("5", "5.0"));
        assertEquals(1, compareMajorMinorVersion("5-beta1", "4.8"));
        assertEquals(0, compareMajorMinorVersion("4.8.0.0", "4.8"));
        assertEquals(0, compareMajorMinorVersion("4.8-RC1", "4.8"));
        assertEquals(0, compareMajorMinorVersion("4.8", "4.8"));
        assertEquals(-1, compareMajorMinorVersion("3.10", "4.8.0"));
        assertEquals(-1, compareMajorMinorVersion("4.7.10.10", "4.8"));
    }

    /**
     * Verifies that the keepalive API cannot create any keepalive when the maximum number of
     * keepalives is set to 0.
     */
    @AppModeFull(reason = "Cannot get WifiManager in instant app mode")
    @Test
    public void testKeepaliveWifiUnsupported() throws Exception {
        assumeTrue(mPackageManager.hasSystemFeature(FEATURE_WIFI));

        final Network network = mCtsNetUtils.ensureWifiConnected();
        if (getSupportedKeepalivesForNet(network) != 0) return;
        final InetAddress srcAddr = getFirstV4Address(network);
        assumeTrue("This test requires native IPv4", srcAddr != null);

        runWithShellPermissionIdentity(() -> {
            assertEquals(0, createConcurrentSocketKeepalives(network, srcAddr, 1, 0));
            assertEquals(0, createConcurrentSocketKeepalives(network, srcAddr, 0, 1));
        });
    }

    @AppModeFull(reason = "Cannot get WifiManager in instant app mode")
    @Test
    @SkipPresubmit(reason = "Keepalive is not supported on virtual hardware")
    public void testCreateTcpKeepalive() throws Exception {
        assumeTrue(mPackageManager.hasSystemFeature(FEATURE_WIFI));

        final Network network = mCtsNetUtils.ensureWifiConnected();
        if (getSupportedKeepalivesForNet(network) == 0) return;
        final InetAddress srcAddr = getFirstV4Address(network);
        assumeTrue("This test requires native IPv4", srcAddr != null);

        // If kernel < 4.8 then it doesn't support TCP keepalive, but it might still support
        // NAT-T keepalive. If keepalive limits from resource overlay is not zero, TCP keepalive
        // needs to be supported except if the kernel doesn't support it.
        if (!isTcpKeepaliveSupportedByKernel()) {
            // Verify that the callback result is expected.
            runWithShellPermissionIdentity(() -> {
                assertEquals(0, createConcurrentSocketKeepalives(network, srcAddr, 0, 1));
            });
            Log.i(TAG, "testCreateTcpKeepalive is skipped for kernel "
                    + VintfRuntimeInfo.getKernelVersion());
            return;
        }

        final byte[] requestBytes = CtsNetUtils.HTTP_REQUEST.getBytes("UTF-8");
        // So far only ipv4 tcp keepalive offload is supported.
        // TODO: add test case for ipv6 tcp keepalive offload when it is supported.
        try (Socket s = getConnectedSocket(network, TEST_HOST, HTTP_PORT, AF_INET)) {

            // Should able to start keep alive offload when socket is idle.
            final Executor executor = mContext.getMainExecutor();
            final TestSocketKeepaliveCallback callback = new TestSocketKeepaliveCallback();

            mUiAutomation.adoptShellPermissionIdentity();
            try (SocketKeepalive sk = mCm.createSocketKeepalive(network, s, executor, callback)) {
                sk.start(MIN_KEEPALIVE_INTERVAL);
                callback.expectStarted();

                // App should not able to write during keepalive offload.
                final OutputStream out = s.getOutputStream();
                try {
                    out.write(requestBytes);
                    fail("Should not able to write");
                } catch (IOException e) { }
                // App should not able to read during keepalive offload.
                final InputStream in = s.getInputStream();
                byte[] responseBytes = new byte[4096];
                try {
                    in.read(responseBytes);
                    fail("Should not able to read");
                } catch (IOException e) { }

                // Stop.
                sk.stop();
                callback.expectStopped();
            } finally {
                mUiAutomation.dropShellPermissionIdentity();
            }

            // Ensure socket is still connected.
            assertTrue(s.isConnected());
            assertFalse(s.isClosed());

            // Let socket be not idle.
            try {
                final OutputStream out = s.getOutputStream();
                out.write(requestBytes);
            } catch (IOException e) {
                fail("Failed to write data " + e);
            }
            // Make sure response data arrives.
            final MessageQueue fdHandlerQueue = Looper.getMainLooper().getQueue();
            final FileDescriptor fd = s.getFileDescriptor$();
            final CountDownLatch mOnReceiveLatch = new CountDownLatch(1);
            fdHandlerQueue.addOnFileDescriptorEventListener(fd, EVENT_INPUT, (readyFd, events) -> {
                mOnReceiveLatch.countDown();
                return 0; // Unregister listener.
            });
            if (!mOnReceiveLatch.await(2, TimeUnit.SECONDS)) {
                fdHandlerQueue.removeOnFileDescriptorEventListener(fd);
                fail("Timeout: no response data");
            }

            // Should get ERROR_SOCKET_NOT_IDLE because there is still data in the receive queue
            // that has not been read.
            mUiAutomation.adoptShellPermissionIdentity();
            try (SocketKeepalive sk = mCm.createSocketKeepalive(network, s, executor, callback)) {
                sk.start(MIN_KEEPALIVE_INTERVAL);
                callback.expectError(SocketKeepalive.ERROR_SOCKET_NOT_IDLE);
            } finally {
                mUiAutomation.dropShellPermissionIdentity();
            }
        }
    }

    private ArrayList<SocketKeepalive> createConcurrentKeepalivesOfType(
            int requestCount, @NonNull TestSocketKeepaliveCallback callback,
            Supplier<SocketKeepalive> kaFactory) {
        final ArrayList<SocketKeepalive> kalist = new ArrayList<>();

        int remainingRetries = MAX_KEEPALIVE_RETRY_COUNT;

        // Test concurrent keepalives with the given supplier.
        while (kalist.size() < requestCount) {
            final SocketKeepalive ka = kaFactory.get();
            ka.start(MIN_KEEPALIVE_INTERVAL);
            TestSocketKeepaliveCallback.CallbackValue cv = callback.pollCallback();
            assertNotNull(cv);
            if (cv.callbackType == TestSocketKeepaliveCallback.CallbackType.ON_ERROR) {
                if (kalist.size() == 0 && cv.error == SocketKeepalive.ERROR_UNSUPPORTED) {
                    // Unsupported.
                    break;
                } else if (cv.error == SocketKeepalive.ERROR_INSUFFICIENT_RESOURCES) {
                    // Limit reached or temporary unavailable due to stopped slot is not yet
                    // released.
                    if (remainingRetries > 0) {
                        SystemClock.sleep(INTERVAL_KEEPALIVE_RETRY_MS);
                        remainingRetries--;
                        continue;
                    }
                    break;
                }
            }
            if (cv.callbackType == TestSocketKeepaliveCallback.CallbackType.ON_STARTED) {
                kalist.add(ka);
            } else {
                fail("Unexpected error when creating " + (kalist.size() + 1) + " "
                        + ka.getClass().getSimpleName() + ": " + cv);
            }
        }

        return kalist;
    }

    private @NonNull ArrayList<SocketKeepalive> createConcurrentNattSocketKeepalives(
            @NonNull Network network, @NonNull InetAddress srcAddr, int requestCount,
            @NonNull TestSocketKeepaliveCallback callback)  throws Exception {

        final Executor executor = mContext.getMainExecutor();

        // Initialize a real NaT-T socket.
        final IpSecManager mIpSec = (IpSecManager) mContext.getSystemService(Context.IPSEC_SERVICE);
        final UdpEncapsulationSocket nattSocket = mIpSec.openUdpEncapsulationSocket();
        final InetAddress dstAddr = getAddrByName(TEST_HOST, AF_INET);
        assertNotNull(srcAddr);
        assertNotNull(dstAddr);

        // Test concurrent Nat-T keepalives.
        final ArrayList<SocketKeepalive> result = createConcurrentKeepalivesOfType(requestCount,
                callback, () -> mCm.createSocketKeepalive(network, nattSocket,
                        srcAddr, dstAddr, executor, callback));

        nattSocket.close();
        return result;
    }

    private @NonNull ArrayList<SocketKeepalive> createConcurrentTcpSocketKeepalives(
            @NonNull Network network, int requestCount,
            @NonNull TestSocketKeepaliveCallback callback) {
        final Executor executor = mContext.getMainExecutor();

        // Create concurrent TCP keepalives.
        return createConcurrentKeepalivesOfType(requestCount, callback, () -> {
            // Assert that TCP connections can be established. The file descriptor of tcp
            // sockets will be duplicated and kept valid in service side if the keepalives are
            // successfully started.
            try (Socket tcpSocket = getConnectedSocket(network, TEST_HOST, HTTP_PORT,
                    AF_INET)) {
                return mCm.createSocketKeepalive(network, tcpSocket, executor, callback);
            } catch (Exception e) {
                fail("Unexpected error when creating TCP socket: " + e);
            }
            return null;
        });
    }

    /**
     * Creates concurrent keepalives until the specified counts of each type of keepalives are
     * reached or the expected error callbacks are received for each type of keepalives.
     *
     * @return the total number of keepalives created.
     */
    private int createConcurrentSocketKeepalives(
            @NonNull Network network, @NonNull InetAddress srcAddr, int nattCount, int tcpCount)
            throws Exception {
        final ArrayList<SocketKeepalive> kalist = new ArrayList<>();
        final TestSocketKeepaliveCallback callback = new TestSocketKeepaliveCallback();

        kalist.addAll(createConcurrentNattSocketKeepalives(network, srcAddr, nattCount, callback));
        kalist.addAll(createConcurrentTcpSocketKeepalives(network, tcpCount, callback));

        final int ret = kalist.size();

        // Clean up.
        for (final SocketKeepalive ka : kalist) {
            ka.stop();
            callback.expectStopped();
        }
        kalist.clear();

        return ret;
    }

    /**
     * Verifies that the concurrent keepalive slots meet the minimum requirement, and don't
     * get leaked after iterations.
     */
    @AppModeFull(reason = "Cannot get WifiManager in instant app mode")
    @Test
    @SkipPresubmit(reason = "Keepalive is not supported on virtual hardware")
    public void testSocketKeepaliveLimitWifi() throws Exception {
        assumeTrue(mPackageManager.hasSystemFeature(FEATURE_WIFI));

        final Network network = mCtsNetUtils.ensureWifiConnected();
        final int supported = getSupportedKeepalivesForNet(network);
        if (supported == 0) {
            return;
        }
        final InetAddress srcAddr = getFirstV4Address(network);
        assumeTrue("This test requires native IPv4", srcAddr != null);

        runWithShellPermissionIdentity(() -> {
            // Verifies that the supported keepalive slots meet MIN_SUPPORTED_KEEPALIVE_COUNT.
            assertGreaterOrEqual(supported, MIN_SUPPORTED_WIFI_KEEPALIVE_COUNT);

            // Verifies that Nat-T keepalives can be established.
            assertEquals(supported, createConcurrentSocketKeepalives(network, srcAddr,
                    supported + 1, 0));
            // Verifies that keepalives don't get leaked in second round.
            assertEquals(supported, createConcurrentSocketKeepalives(network, srcAddr, supported,
                    0));
        });

        // If kernel < 4.8 then it doesn't support TCP keepalive, but it might still support
        // NAT-T keepalive. Test below cases only if TCP keepalive is supported by kernel.
        if (!isTcpKeepaliveSupportedByKernel()) return;

        runWithShellPermissionIdentity(() -> {
            assertEquals(supported, createConcurrentSocketKeepalives(network, srcAddr, 0,
                    supported + 1));

            // Verifies that different types can be established at the same time.
            assertEquals(supported, createConcurrentSocketKeepalives(network, srcAddr,
                    supported / 2, supported - supported / 2));

            // Verifies that keepalives don't get leaked in second round.
            assertEquals(supported, createConcurrentSocketKeepalives(network, srcAddr, 0,
                    supported));
            assertEquals(supported, createConcurrentSocketKeepalives(network, srcAddr,
                    supported / 2, supported - supported / 2));
        });
    }

    /**
     * Verifies that the concurrent keepalive slots meet the minimum telephony requirement, and
     * don't get leaked after iterations.
     */
    @AppModeFull(reason = "Cannot request network in instant app mode")
    @Test
    @SkipPresubmit(reason = "Keepalive is not supported on virtual hardware")
    public void testSocketKeepaliveLimitTelephony() throws Exception {
        if (!mPackageManager.hasSystemFeature(FEATURE_TELEPHONY)) {
            Log.i(TAG, "testSocketKeepaliveLimitTelephony cannot execute unless device"
                    + " supports telephony");
            return;
        }

        final int firstSdk = SdkLevel.isAtLeastS()
                ? Build.VERSION.DEVICE_INITIAL_SDK_INT
                // FIRST_SDK_INT was a @TestApi field renamed to DEVICE_INITIAL_SDK_INT in S
                : Build.VERSION.class.getField("FIRST_SDK_INT").getInt(null);
        if (firstSdk < Build.VERSION_CODES.Q) {
            Log.i(TAG, "testSocketKeepaliveLimitTelephony: skip test for devices launching"
                    + " before Q: " + firstSdk);
            return;
        }

        final Network network = mCtsNetUtils.connectToCell();
        final int supported = getSupportedKeepalivesForNet(network);
        final InetAddress srcAddr = getFirstV4Address(network);
        assumeTrue("This test requires native IPv4", srcAddr != null);

        runWithShellPermissionIdentity(() -> {
            // Verifies that the supported keepalive slots meet minimum requirement.
            assertGreaterOrEqual(supported, MIN_SUPPORTED_CELLULAR_KEEPALIVE_COUNT);
            // Verifies that Nat-T keepalives can be established.
            assertEquals(supported, createConcurrentSocketKeepalives(network, srcAddr,
                    supported + 1, 0));
            // Verifies that keepalives don't get leaked in second round.
            assertEquals(supported, createConcurrentSocketKeepalives(network, srcAddr, supported,
                    0));
        });
    }

    private int getIntResourceForName(@NonNull String resName) {
        final Resources r = mContext.getResources();
        final int resId = r.getIdentifier(resName, "integer", "android");
        return r.getInteger(resId);
    }

    /**
     * Verifies that the keepalive slots are limited as customized for unprivileged requests.
     */
    @AppModeFull(reason = "Cannot get WifiManager in instant app mode")
    @Test
    @SkipPresubmit(reason = "Keepalive is not supported on virtual hardware")
    public void testSocketKeepaliveUnprivileged() throws Exception {
        assumeTrue(mPackageManager.hasSystemFeature(FEATURE_WIFI));

        final Network network = mCtsNetUtils.ensureWifiConnected();
        final int supported = getSupportedKeepalivesForNet(network);
        if (supported == 0) {
            return;
        }
        final InetAddress srcAddr = getFirstV4Address(network);
        assumeTrue("This test requires native IPv4", srcAddr != null);

        // Resource ID might be shifted on devices that compiled with different symbols.
        // Thus, resolve ID at runtime is needed.
        final int allowedUnprivilegedPerUid =
                getIntResourceForName(KEEPALIVE_ALLOWED_UNPRIVILEGED_RES_NAME);
        final int reservedPrivilegedSlots =
                getIntResourceForName(KEEPALIVE_RESERVED_PER_SLOT_RES_NAME);
        // Verifies that unprivileged request per uid cannot exceed the limit customized in the
        // resource. Currently, unprivileged keepalive slots are limited to Nat-T only, this test
        // does not apply to TCP.
        assertGreaterOrEqual(supported, reservedPrivilegedSlots);
        assertGreaterOrEqual(supported, allowedUnprivilegedPerUid);
        final int expectedUnprivileged =
                Math.min(allowedUnprivilegedPerUid, supported - reservedPrivilegedSlots);
        assertEquals(expectedUnprivileged,
                createConcurrentSocketKeepalives(network, srcAddr, supported + 1, 0));
    }

    private static void assertGreaterOrEqual(long greater, long lesser) {
        assertTrue("" + greater + " expected to be greater than or equal to " + lesser,
                greater >= lesser);
    }

    /**
     * Verifies that apps are not allowed to access restricted networks even if they declare the
     * CONNECTIVITY_USE_RESTRICTED_NETWORKS permission in their manifests.
     * See. b/144679405.
     */
    @AppModeFull(reason = "Cannot get WifiManager in instant app mode")
    @Test
    public void testRestrictedNetworkPermission() throws Exception {
        // Ensure that CONNECTIVITY_USE_RESTRICTED_NETWORKS isn't granted to this package.
        final PackageInfo app = mPackageManager.getPackageInfo(mContext.getPackageName(),
                GET_PERMISSIONS);
        final int index = ArrayUtils.indexOf(
                app.requestedPermissions, CONNECTIVITY_USE_RESTRICTED_NETWORKS);
        assertTrue(index >= 0);
        assertTrue(app.requestedPermissionsFlags[index] != PERMISSION_GRANTED);

        // Ensure that NetworkUtils.queryUserAccess always returns false since this package should
        // not have netd system permission to call this function.
        final Network wifiNetwork = mCtsNetUtils.ensureWifiConnected();
        assertFalse(NetworkUtils.queryUserAccess(Binder.getCallingUid(), wifiNetwork.netId));

        // Ensure that this package cannot bind to any restricted network that's currently
        // connected.
        Network[] networks = mCm.getAllNetworks();
        for (Network network : networks) {
            NetworkCapabilities nc = mCm.getNetworkCapabilities(network);
            if (nc != null && !nc.hasCapability(NET_CAPABILITY_NOT_RESTRICTED)) {
                try {
                    network.bindSocket(new Socket());
                    fail("Bind to restricted network " + network + " unexpectedly succeeded");
                } catch (IOException expected) {}
            }
        }
    }

    /**
     * Verifies that apps are allowed to call setAirplaneMode if they declare
     * NETWORK_AIRPLANE_MODE permission in their manifests.
     * See b/145164696.
     */
    @AppModeFull(reason = "NETWORK_AIRPLANE_MODE permission can't be granted to instant apps")
    @Test
    public void testSetAirplaneMode() throws Exception{
        final boolean supportWifi = mPackageManager.hasSystemFeature(FEATURE_WIFI);
        final boolean supportTelephony = mPackageManager.hasSystemFeature(FEATURE_TELEPHONY);
        // store the current state of airplane mode
        final boolean isAirplaneModeEnabled = isAirplaneModeEnabled();
        final TestableNetworkCallback wifiCb = new TestableNetworkCallback();
        final TestableNetworkCallback telephonyCb = new TestableNetworkCallback();
        // disable airplane mode to reach a known state
        runShellCommand("cmd connectivity airplane-mode disable");
        // Verify that networks are available as expected if wifi or cell is supported. Continue the
        // test if none of them are supported since test should still able to verify the permission
        // mechanism.
        if (supportWifi) requestAndWaitForAvailable(makeWifiNetworkRequest(), wifiCb);
        if (supportTelephony) requestAndWaitForAvailable(makeCellNetworkRequest(), telephonyCb);

        try {
            // Verify we cannot set Airplane Mode without correct permission:
            try {
                setAndVerifyAirplaneMode(true);
                fail("SecurityException should have been thrown when setAirplaneMode was called"
                        + "without holding permission NETWORK_AIRPLANE_MODE.");
            } catch (SecurityException expected) {}

            // disable airplane mode again to reach a known state
            runShellCommand("cmd connectivity airplane-mode disable");

            // adopt shell permission which holds NETWORK_AIRPLANE_MODE
            mUiAutomation.adoptShellPermissionIdentity();

            // Verify we can enable Airplane Mode with correct permission:
            try {
                setAndVerifyAirplaneMode(true);
            } catch (SecurityException e) {
                fail("SecurityException should not have been thrown when setAirplaneMode(true) was"
                        + "called whilst holding the NETWORK_AIRPLANE_MODE permission.");
            }
            // Verify that the enabling airplane mode takes effect as expected to prevent flakiness
            // caused by fast airplane mode switches. Ensure network lost before turning off
            // airplane mode.
            if (supportWifi) waitForLost(wifiCb);
            if (supportTelephony) waitForLost(telephonyCb);

            // Verify we can disable Airplane Mode with correct permission:
            try {
                setAndVerifyAirplaneMode(false);
            } catch (SecurityException e) {
                fail("SecurityException should not have been thrown when setAirplaneMode(false) was"
                        + "called whilst holding the NETWORK_AIRPLANE_MODE permission.");
            }
            // Verify that turning airplane mode off takes effect as expected.
            if (supportWifi) waitForAvailable(wifiCb);
            if (supportTelephony) waitForAvailable(telephonyCb);
        } finally {
            if (supportWifi) mCm.unregisterNetworkCallback(wifiCb);
            if (supportTelephony) mCm.unregisterNetworkCallback(telephonyCb);
            // Restore the previous state of airplane mode and permissions:
            runShellCommand("cmd connectivity airplane-mode "
                    + (isAirplaneModeEnabled ? "enable" : "disable"));
            mUiAutomation.dropShellPermissionIdentity();
        }
    }

    private void requestAndWaitForAvailable(@NonNull final NetworkRequest request,
            @NonNull final TestableNetworkCallback cb) {
        mCm.registerNetworkCallback(request, cb);
        waitForAvailable(cb);
    }

    private void waitForAvailable(@NonNull final TestableNetworkCallback cb) {
        cb.eventuallyExpect(CallbackEntry.AVAILABLE, NETWORK_CALLBACK_TIMEOUT_MS,
                c -> c instanceof CallbackEntry.Available);
    }

    private void waitForAvailable(
            @NonNull final TestableNetworkCallback cb, final int expectedTransport) {
        cb.eventuallyExpect(
                CallbackEntry.AVAILABLE, NETWORK_CALLBACK_TIMEOUT_MS,
                entry -> {
                    final NetworkCapabilities nc = mCm.getNetworkCapabilities(entry.getNetwork());
                    return nc.hasTransport(expectedTransport);
                }
        );
    }

    private void waitForAvailable(
            @NonNull final TestableNetworkCallback cb, @NonNull final Network expectedNetwork) {
        cb.expectAvailableCallbacks(expectedNetwork, false /* suspended */,
                true /* validated */,
                false /* blocked */, NETWORK_CALLBACK_TIMEOUT_MS);
    }

    private void waitForLost(@NonNull final TestableNetworkCallback cb) {
        cb.eventuallyExpect(CallbackEntry.LOST, NETWORK_CALLBACK_TIMEOUT_MS,
                c -> c instanceof CallbackEntry.Lost);
    }

    private void setAndVerifyAirplaneMode(Boolean expectedResult)
            throws Exception {
        final CompletableFuture<Boolean> actualResult = new CompletableFuture();
        BroadcastReceiver receiver = new BroadcastReceiver() {
            @Override
            public void onReceive(Context context, Intent intent) {
                // The defaultValue of getExtraBoolean should be the opposite of what is
                // expected, thus ensuring a test failure if the extra is absent.
                actualResult.complete(intent.getBooleanExtra("state", !expectedResult));
            }
        };
        try {
            mContext.registerReceiver(receiver,
                    new IntentFilter(Intent.ACTION_AIRPLANE_MODE_CHANGED));
            mCm.setAirplaneMode(expectedResult);
            final String msg = "Setting Airplane Mode failed,";
            assertEquals(msg, expectedResult, actualResult.get(AIRPLANE_MODE_CHANGE_TIMEOUT_MS,
                    TimeUnit.MILLISECONDS));
        } finally {
            mContext.unregisterReceiver(receiver);
        }
    }

    private static boolean isAirplaneModeEnabled() {
        return runShellCommand("cmd connectivity airplane-mode")
                .trim().equals("enabled");
    }

    @Test
    public void testGetCaptivePortalServerUrl() {
        final String permission = Build.VERSION.SDK_INT <= Build.VERSION_CODES.Q
                ? CONNECTIVITY_INTERNAL
                : NETWORK_SETTINGS;
        final String url = runAsShell(permission, mCm::getCaptivePortalServerUrl);
        assertNotNull("getCaptivePortalServerUrl must not be null", url);
        try {
            final URL parsedUrl = new URL(url);
            // As per the javadoc, the URL must be HTTP
            assertEquals("Invalid captive portal URL protocol", "http", parsedUrl.getProtocol());
        } catch (MalformedURLException e) {
            throw new AssertionFailedError("Captive portal server URL is invalid: " + e);
        }
    }

    /**
     * Verifies that apps are forbidden from getting ssid information from
     * {@Code NetworkCapabilities} if they do not hold NETWORK_SETTINGS permission.
     * See b/161370134.
     */
    @AppModeFull(reason = "Cannot get WifiManager in instant app mode")
    @Test
    public void testSsidInNetworkCapabilities() throws Exception {
        assumeTrue("testSsidInNetworkCapabilities cannot execute unless device supports WiFi",
                mPackageManager.hasSystemFeature(FEATURE_WIFI));

        final Network network = mCtsNetUtils.ensureWifiConnected();
        final String ssid = unquoteSSID(mWifiManager.getConnectionInfo().getSSID());
        assertNotNull("Ssid getting from WifiManager is null", ssid);
        // This package should have no NETWORK_SETTINGS permission. Verify that no ssid is contained
        // in the NetworkCapabilities.
        verifySsidFromQueriedNetworkCapabilities(network, ssid, false /* hasSsid */);
        verifySsidFromCallbackNetworkCapabilities(ssid, false /* hasSsid */);
        // Adopt shell permission to allow to get ssid information.
        runWithShellPermissionIdentity(() -> {
            verifySsidFromQueriedNetworkCapabilities(network, ssid, true /* hasSsid */);
            verifySsidFromCallbackNetworkCapabilities(ssid, true /* hasSsid */);
        });
    }

    private void verifySsidFromQueriedNetworkCapabilities(@NonNull Network network,
            @NonNull String ssid, boolean hasSsid) throws Exception {
        // Verify if ssid is contained in NetworkCapabilities queried from ConnectivityManager.
        final NetworkCapabilities nc = mCm.getNetworkCapabilities(network);
        assertNotNull("NetworkCapabilities of the network is null", nc);
        assertEquals(hasSsid, Pattern.compile(ssid).matcher(nc.toString()).find());
    }

    private void verifySsidFromCallbackNetworkCapabilities(@NonNull String ssid, boolean hasSsid)
            throws Exception {
        final CompletableFuture<NetworkCapabilities> foundNc = new CompletableFuture();
        final NetworkCallback callback = new NetworkCallback() {
            @Override
            public void onCapabilitiesChanged(Network network, NetworkCapabilities nc) {
                foundNc.complete(nc);
            }
        };
        try {
            mCm.registerNetworkCallback(makeWifiNetworkRequest(), callback);
            // Registering a callback here guarantees onCapabilitiesChanged is called immediately
            // because WiFi network should be connected.
            final NetworkCapabilities nc =
                    foundNc.get(NETWORK_CALLBACK_TIMEOUT_MS, TimeUnit.MILLISECONDS);
            // Verify if ssid is contained in the NetworkCapabilities received from callback.
            assertNotNull("NetworkCapabilities of the network is null", nc);
            assertEquals(hasSsid, Pattern.compile(ssid).matcher(nc.toString()).find());
        } finally {
            mCm.unregisterNetworkCallback(callback);
        }
    }

    /**
     * Verify background request can only be requested when acquiring
     * {@link android.Manifest.permission.NETWORK_SETTINGS}.
     */
    @AppModeFull(reason = "Instant apps cannot create test networks")
    @Test
    public void testRequestBackgroundNetwork() {
        // Cannot use @IgnoreUpTo(Build.VERSION_CODES.R) because this test also requires API 31
        // shims, and @IgnoreUpTo does not check that.
        assumeTrue(TestUtils.shouldTestSApis());

        // Create a tun interface. Use the returned interface name as the specifier to create
        // a test network request.
        final TestNetworkManager tnm = runWithShellPermissionIdentity(() ->
                mContext.getSystemService(TestNetworkManager.class),
                android.Manifest.permission.MANAGE_TEST_NETWORKS);
        final TestNetworkInterface testNetworkInterface = runWithShellPermissionIdentity(() ->
                    tnm.createTunInterface(new LinkAddress[]{TEST_LINKADDR}),
                android.Manifest.permission.MANAGE_TEST_NETWORKS,
                android.Manifest.permission.NETWORK_SETTINGS);
        assertNotNull(testNetworkInterface);

        final NetworkRequest testRequest = new NetworkRequest.Builder()
                .addTransportType(TRANSPORT_TEST)
                // Test networks do not have NOT_VPN or TRUSTED capabilities by default
                .removeCapability(NetworkCapabilities.NET_CAPABILITY_NOT_VPN)
                .removeCapability(NetworkCapabilities.NET_CAPABILITY_TRUSTED)
                .setNetworkSpecifier(CompatUtil.makeTestNetworkSpecifier(
                        testNetworkInterface.getInterfaceName()))
                .build();

        // Verify background network cannot be requested without NETWORK_SETTINGS permission.
        final TestableNetworkCallback callback = new TestableNetworkCallback();
        final Handler handler = new Handler(Looper.getMainLooper());
        assertThrows(SecurityException.class,
                () -> mCmShim.requestBackgroundNetwork(testRequest, callback, handler));

        Network testNetwork = null;
        try {
            // Request background test network via Shell identity which has NETWORK_SETTINGS
            // permission granted.
            runWithShellPermissionIdentity(
                    () -> mCmShim.requestBackgroundNetwork(testRequest, callback, handler),
                    new String[] { android.Manifest.permission.NETWORK_SETTINGS });

            // Register the test network agent which has no foreground request associated to it.
            // And verify it can satisfy the background network request just fired.
            final Binder binder = new Binder();
            runWithShellPermissionIdentity(() ->
                    tnm.setupTestNetwork(testNetworkInterface.getInterfaceName(), binder),
                    new String[] { android.Manifest.permission.MANAGE_TEST_NETWORKS,
                            android.Manifest.permission.NETWORK_SETTINGS });
            waitForAvailable(callback);
            testNetwork = callback.getLastAvailableNetwork();
            assertNotNull(testNetwork);

            // The test network that has just connected is a foreground network,
            // non-listen requests will get available callback before it can be put into
            // background if no foreground request can be satisfied. Thus, wait for a short
            // period is needed to let foreground capability go away.
            callback.eventuallyExpect(CallbackEntry.NETWORK_CAPS_UPDATED,
                    NETWORK_CALLBACK_TIMEOUT_MS,
                    c -> c instanceof CallbackEntry.CapabilitiesChanged
                            && !((CallbackEntry.CapabilitiesChanged) c).getCaps()
                            .hasCapability(NET_CAPABILITY_FOREGROUND));
            final NetworkCapabilities nc = mCm.getNetworkCapabilities(testNetwork);
            assertFalse("expected background network, but got " + nc,
                    nc.hasCapability(NET_CAPABILITY_FOREGROUND));
        } finally {
            final Network n = testNetwork;
            runWithShellPermissionIdentity(() -> {
                if (null != n) {
                    tnm.teardownTestNetwork(n);
                    callback.eventuallyExpect(CallbackEntry.LOST,
                            NETWORK_CALLBACK_TIMEOUT_MS,
                            lost -> n.equals(lost.getNetwork()));
                }
                testNetworkInterface.getFileDescriptor().close();
            }, new String[] { android.Manifest.permission.MANAGE_TEST_NETWORKS });
            mCm.unregisterNetworkCallback(callback);
        }
    }

    private class DetailedBlockedStatusCallback extends TestableNetworkCallback {
        public void expectAvailableCallbacks(Network network) {
            super.expectAvailableCallbacks(network, false /* suspended */, true /* validated */,
                    BLOCKED_REASON_NONE, NETWORK_CALLBACK_TIMEOUT_MS);
        }
        public void expectBlockedStatusCallback(Network network, int blockedStatus) {
            super.expectBlockedStatusCallback(blockedStatus, network, NETWORK_CALLBACK_TIMEOUT_MS);
        }
        public void onBlockedStatusChanged(Network network, int blockedReasons) {
            getHistory().add(new CallbackEntry.BlockedStatusInt(network, blockedReasons));
        }
    }

    private void setRequireVpnForUids(boolean requireVpn, Collection<Range<Integer>> ranges)
            throws Exception {
        mCmShim.setRequireVpnForUids(requireVpn, ranges);
        for (Range<Integer> range : ranges) {
            if (requireVpn) {
                mVpnRequiredUidRanges.add(range);
            } else {
                assertTrue(mVpnRequiredUidRanges.remove(range));
            }
        }
    }

    private void doTestBlockedStatusCallback() throws Exception {
        final DetailedBlockedStatusCallback myUidCallback = new DetailedBlockedStatusCallback();
        final DetailedBlockedStatusCallback otherUidCallback = new DetailedBlockedStatusCallback();

        final int myUid = Process.myUid();
        final int otherUid = UserHandle.getUid(5, Process.FIRST_APPLICATION_UID);
        final Handler handler = new Handler(Looper.getMainLooper());
        mCm.registerDefaultNetworkCallback(myUidCallback, handler);
        mCmShim.registerDefaultNetworkCallbackForUid(otherUid, otherUidCallback, handler);

        final Network defaultNetwork = mCm.getActiveNetwork();
        final List<DetailedBlockedStatusCallback> allCallbacks =
                List.of(myUidCallback, otherUidCallback);
        for (DetailedBlockedStatusCallback callback : allCallbacks) {
            callback.expectAvailableCallbacks(defaultNetwork);
        }

        final Range<Integer> myUidRange = new Range<>(myUid, myUid);
        final Range<Integer> otherUidRange = new Range<>(otherUid, otherUid);

        setRequireVpnForUids(true, List.of(myUidRange));
        myUidCallback.expectBlockedStatusCallback(defaultNetwork, BLOCKED_REASON_LOCKDOWN_VPN);
        otherUidCallback.assertNoCallback(NO_CALLBACK_TIMEOUT_MS);

        setRequireVpnForUids(true, List.of(myUidRange, otherUidRange));
        myUidCallback.assertNoCallback(NO_CALLBACK_TIMEOUT_MS);
        otherUidCallback.expectBlockedStatusCallback(defaultNetwork, BLOCKED_REASON_LOCKDOWN_VPN);

        // setRequireVpnForUids does no deduplication or refcounting. Removing myUidRange does not
        // unblock myUid because it was added to the blocked ranges twice.
        setRequireVpnForUids(false, List.of(myUidRange));
        myUidCallback.assertNoCallback(NO_CALLBACK_TIMEOUT_MS);
        otherUidCallback.assertNoCallback(NO_CALLBACK_TIMEOUT_MS);

        setRequireVpnForUids(false, List.of(myUidRange, otherUidRange));
        myUidCallback.expectBlockedStatusCallback(defaultNetwork, BLOCKED_REASON_NONE);
        otherUidCallback.expectBlockedStatusCallback(defaultNetwork, BLOCKED_REASON_NONE);

        myUidCallback.assertNoCallback(NO_CALLBACK_TIMEOUT_MS);
        otherUidCallback.assertNoCallback(NO_CALLBACK_TIMEOUT_MS);
    }

    @Test
    public void testBlockedStatusCallback() {
        // Cannot use @IgnoreUpTo(Build.VERSION_CODES.R) because this test also requires API 31
        // shims, and @IgnoreUpTo does not check that.
        assumeTrue(TestUtils.shouldTestSApis());
        runWithShellPermissionIdentity(() -> doTestBlockedStatusCallback(), NETWORK_SETTINGS);
    }

    private void doTestLegacyLockdownEnabled() throws Exception {
        NetworkInfo info = mCm.getActiveNetworkInfo();
        assertNotNull(info);
        assertEquals(DetailedState.CONNECTED, info.getDetailedState());

        try {
            mCmShim.setLegacyLockdownVpnEnabled(true);

            // setLegacyLockdownVpnEnabled is asynchronous and only takes effect when the
            // ConnectivityService handler thread processes it. Ensure it has taken effect by doing
            // something that blocks until the handler thread is idle.
            final TestableNetworkCallback callback = new TestableNetworkCallback();
            mCm.registerDefaultNetworkCallback(callback);
            waitForAvailable(callback);
            mCm.unregisterNetworkCallback(callback);

            // Test one of the effects of setLegacyLockdownVpnEnabled: the fact that any NetworkInfo
            // in state CONNECTED is degraded to CONNECTING if the legacy VPN is not connected.
            info = mCm.getActiveNetworkInfo();
            assertNotNull(info);
            assertEquals(DetailedState.CONNECTING, info.getDetailedState());
        } finally {
            mCmShim.setLegacyLockdownVpnEnabled(false);
        }
    }

    @Test
    public void testLegacyLockdownEnabled() {
        // Cannot use @IgnoreUpTo(Build.VERSION_CODES.R) because this test also requires API 31
        // shims, and @IgnoreUpTo does not check that.
        assumeTrue(TestUtils.shouldTestSApis());
        runWithShellPermissionIdentity(() -> doTestLegacyLockdownEnabled(), NETWORK_SETTINGS);
    }

    @Test
    public void testGetCapabilityCarrierName() {
        assumeTrue(TestUtils.shouldTestSApis());
        assertEquals("ENTERPRISE", NetworkInformationShimImpl.newInstance()
                .getCapabilityCarrierName(ConstantsShim.NET_CAPABILITY_ENTERPRISE));
        assertNull(NetworkInformationShimImpl.newInstance()
                .getCapabilityCarrierName(ConstantsShim.NET_CAPABILITY_NOT_VCN_MANAGED));
    }

    @Test
    public void testSetGlobalProxy() {
        assumeTrue(TestUtils.shouldTestSApis());
        // Behavior is verified in gts. Verify exception thrown w/o permission.
        assertThrows(SecurityException.class, () -> mCm.setGlobalProxy(
                ProxyInfo.buildDirectProxy("example.com" /* host */, 8080 /* port */)));
    }

    @Test
    public void testFactoryResetWithoutPermission() {
        assumeTrue(TestUtils.shouldTestSApis());
        assertThrows(SecurityException.class, () -> mCm.factoryReset());
    }

    @AppModeFull(reason = "Cannot get WifiManager in instant app mode")
    @Test
    public void testFactoryReset() throws Exception {
        assumeTrue(TestUtils.shouldTestSApis());

        // Store current settings.
        final int curAvoidBadWifi =
                ConnectivitySettingsManager.getNetworkAvoidBadWifi(mContext);
        final int curPrivateDnsMode = ConnectivitySettingsManager.getPrivateDnsMode(mContext);

        final TestTetheringEventCallback tetherEventCallback = new TestTetheringEventCallback();
        try {
            mTm.registerTetheringEventCallback(c -> c.run() /* executor */, tetherEventCallback);
            // Adopt for NETWORK_SETTINGS permission.
            mUiAutomation.adoptShellPermissionIdentity();
            // start tethering
            tetherEventCallback.assumeWifiTetheringSupported(mContext);
            startWifiTethering(tetherEventCallback);
            // Update setting to verify the behavior.
            mCm.setAirplaneMode(true);
            ConnectivitySettingsManager.setPrivateDnsMode(mContext,
                    ConnectivitySettingsManager.PRIVATE_DNS_MODE_OFF);
            ConnectivitySettingsManager.setNetworkAvoidBadWifi(mContext,
                    ConnectivitySettingsManager.NETWORK_AVOID_BAD_WIFI_IGNORE);
            assertEquals(AIRPLANE_MODE_ON, Settings.Global.getInt(
                    mContext.getContentResolver(), Settings.Global.AIRPLANE_MODE_ON));
            // Verify factoryReset
            mCm.factoryReset();
            verifySettings(AIRPLANE_MODE_OFF,
                    ConnectivitySettingsManager.PRIVATE_DNS_MODE_OPPORTUNISTIC,
                    ConnectivitySettingsManager.NETWORK_AVOID_BAD_WIFI_PROMPT);

            tetherEventCallback.expectNoTetheringActive();
        } finally {
            // Restore settings.
            mCm.setAirplaneMode(false);
            ConnectivitySettingsManager.setNetworkAvoidBadWifi(mContext, curAvoidBadWifi);
            ConnectivitySettingsManager.setPrivateDnsMode(mContext, curPrivateDnsMode);
            mTm.unregisterTetheringEventCallback(tetherEventCallback);
            mTm.stopAllTethering();
            mUiAutomation.dropShellPermissionIdentity();
        }
    }

    /**
     * Verify that {@link ConnectivityManager#setProfileNetworkPreference} cannot be called
     * without required NETWORK_STACK permissions.
     */
    @Test
    public void testSetProfileNetworkPreference_NoPermission() {
        // Cannot use @IgnoreUpTo(Build.VERSION_CODES.R) because this test also requires API 31
        // shims, and @IgnoreUpTo does not check that.
        assumeTrue(TestUtils.shouldTestSApis());
        assertThrows(SecurityException.class, () -> mCm.setProfileNetworkPreference(
                UserHandle.of(0), PROFILE_NETWORK_PREFERENCE_ENTERPRISE, null /* executor */,
                null /* listener */));
    }

    private void verifySettings(int expectedAirplaneMode, int expectedPrivateDnsMode,
            int expectedAvoidBadWifi) throws Exception {
        assertEquals(expectedAirplaneMode, Settings.Global.getInt(
                mContext.getContentResolver(), Settings.Global.AIRPLANE_MODE_ON));
        assertEquals(expectedPrivateDnsMode,
                ConnectivitySettingsManager.getPrivateDnsMode(mContext));
        assertEquals(expectedAvoidBadWifi,
                ConnectivitySettingsManager.getNetworkAvoidBadWifi(mContext));
    }

    private void startWifiTethering(final TestTetheringEventCallback callback) throws Exception {
        if (!isWifiTetheringSupported(mContext, callback)) return;

        final List<String> wifiRegexs =
                callback.getTetheringInterfaceRegexps().getTetherableWifiRegexs();
        final StartTetheringCallback startTetheringCallback = new StartTetheringCallback();
        final TetheringRequest request = new TetheringRequest.Builder(TETHERING_WIFI)
                .setShouldShowEntitlementUi(false).build();
        mTm.startTethering(request, c -> c.run() /* executor */, startTetheringCallback);
        startTetheringCallback.verifyTetheringStarted();
        callback.expectTetheredInterfacesChanged(wifiRegexs, TETHERING_WIFI);
    }

    /**
     * Verify that per-app OEM network preference functions as expected for network preference TEST.
     * For specified apps, validate networks are prioritized in order: unmetered, TEST transport,
     * default network.
     */
    @AppModeFull(reason = "Cannot get WifiManager in instant app mode")
    @Test
    public void testSetOemNetworkPreferenceForTestPref() throws Exception {
        // Cannot use @IgnoreUpTo(Build.VERSION_CODES.R) because this test also requires API 31
        // shims, and @IgnoreUpTo does not check that.
        assumeTrue(TestUtils.shouldTestSApis());
        assumeTrue(mPackageManager.hasSystemFeature(FEATURE_WIFI));

        final TestNetworkTracker tnt = callWithShellPermissionIdentity(
                () -> initTestNetwork(mContext, TEST_LINKADDR, NETWORK_CALLBACK_TIMEOUT_MS));
        final TestableNetworkCallback defaultCallback = new TestableNetworkCallback();
        final TestableNetworkCallback systemDefaultCallback = new TestableNetworkCallback();

        final Network wifiNetwork = mCtsNetUtils.ensureWifiConnected();
        final NetworkCapabilities wifiNetworkCapabilities = callWithShellPermissionIdentity(
                () -> mCm.getNetworkCapabilities(wifiNetwork));
        final String ssid = unquoteSSID(wifiNetworkCapabilities.getSsid());
        final boolean oldMeteredValue = wifiNetworkCapabilities.isMetered();

        try {
            // This network will be used for unmetered.
            setWifiMeteredStatusAndWait(ssid, false /* isMetered */);

            setOemNetworkPreferenceForMyPackage(OemNetworkPreferences.OEM_NETWORK_PREFERENCE_TEST);
            registerTestOemNetworkPreferenceCallbacks(defaultCallback, systemDefaultCallback);

            // Validate that an unmetered network is used over other networks.
            waitForAvailable(defaultCallback, wifiNetwork);
            waitForAvailable(systemDefaultCallback, wifiNetwork);

            // Validate when setting unmetered to metered, unmetered is lost and replaced by the
            // network with the TEST transport.
            setWifiMeteredStatusAndWait(ssid, true /* isMetered */);
<<<<<<< HEAD
            defaultCallback.expectCallback(CallbackEntry.LOST, wifiNetwork);
=======
            defaultCallback.expectCallback(CallbackEntry.LOST, wifiNetwork,
                    NETWORK_CALLBACK_TIMEOUT_MS);
>>>>>>> 77fdd31d
            waitForAvailable(defaultCallback, tnt.getNetwork());
            // Depending on if this device has cellular connectivity or not, multiple available
            // callbacks may be received. Eventually, metered Wi-Fi should be the final available
            // callback in any case therefore confirm its receipt before continuing to assure the
            // system is in the expected state.
            waitForAvailable(systemDefaultCallback, TRANSPORT_WIFI);
        } finally {
            // Validate that removing the test network will fallback to the default network.
            runWithShellPermissionIdentity(tnt::teardown);
<<<<<<< HEAD
            defaultCallback.expectCallback(CallbackEntry.LOST, tnt.getNetwork());
=======
            defaultCallback.expectCallback(CallbackEntry.LOST, tnt.getNetwork(),
                    NETWORK_CALLBACK_TIMEOUT_MS);
>>>>>>> 77fdd31d
            waitForAvailable(defaultCallback);

            setWifiMeteredStatusAndWait(ssid, oldMeteredValue);

            // Cleanup any prior test state from setOemNetworkPreference
            clearOemNetworkPreference();
            unregisterTestOemNetworkPreferenceCallbacks(defaultCallback, systemDefaultCallback);
        }
    }

    /**
     * Verify that per-app OEM network preference functions as expected for network pref TEST_ONLY.
     * For specified apps, validate that only TEST transport type networks are used.
     */
    @Test
    public void testSetOemNetworkPreferenceForTestOnlyPref() throws Exception {
        // Cannot use @IgnoreUpTo(Build.VERSION_CODES.R) because this test also requires API 31
        // shims, and @IgnoreUpTo does not check that.
        assumeTrue(TestUtils.shouldTestSApis());

        final TestNetworkTracker tnt = callWithShellPermissionIdentity(
                () -> initTestNetwork(mContext, TEST_LINKADDR, NETWORK_CALLBACK_TIMEOUT_MS));
        final TestableNetworkCallback defaultCallback = new TestableNetworkCallback();
        final TestableNetworkCallback systemDefaultCallback = new TestableNetworkCallback();

        final Network wifiNetwork = mCtsNetUtils.ensureWifiConnected();

        try {
            setOemNetworkPreferenceForMyPackage(
                    OemNetworkPreferences.OEM_NETWORK_PREFERENCE_TEST_ONLY);
            registerTestOemNetworkPreferenceCallbacks(defaultCallback, systemDefaultCallback);
            waitForAvailable(defaultCallback, tnt.getNetwork());
            waitForAvailable(systemDefaultCallback, wifiNetwork);
        } finally {
            runWithShellPermissionIdentity(tnt::teardown);
<<<<<<< HEAD
            defaultCallback.expectCallback(CallbackEntry.LOST, tnt.getNetwork());
=======
            defaultCallback.expectCallback(CallbackEntry.LOST, tnt.getNetwork(),
                    NETWORK_CALLBACK_TIMEOUT_MS);
>>>>>>> 77fdd31d

            // This network preference should only ever use the test network therefore available
            // should not trigger when the test network goes down (e.g. switch to cellular).
            defaultCallback.assertNoCallback();
            // The system default should still be connected to Wi-fi
            assertEquals(wifiNetwork, systemDefaultCallback.getLastAvailableNetwork());

            // Cleanup any prior test state from setOemNetworkPreference
            clearOemNetworkPreference();

            // The default (non-test) network should be available as the network pref was cleared.
            waitForAvailable(defaultCallback);
            unregisterTestOemNetworkPreferenceCallbacks(defaultCallback, systemDefaultCallback);
        }
    }

    private void unregisterTestOemNetworkPreferenceCallbacks(
            @NonNull final TestableNetworkCallback defaultCallback,
            @NonNull final TestableNetworkCallback systemDefaultCallback) {
        mCm.unregisterNetworkCallback(defaultCallback);
        mCm.unregisterNetworkCallback(systemDefaultCallback);
    }

    private void registerTestOemNetworkPreferenceCallbacks(
            @NonNull final TestableNetworkCallback defaultCallback,
            @NonNull final TestableNetworkCallback systemDefaultCallback) {
        mCm.registerDefaultNetworkCallback(defaultCallback);
        runWithShellPermissionIdentity(() ->
                mCmShim.registerSystemDefaultNetworkCallback(systemDefaultCallback,
                        new Handler(Looper.getMainLooper())), NETWORK_SETTINGS);
    }

    private static final class OnCompleteListenerCallback {
        final CompletableFuture<Object> mDone = new CompletableFuture<>();

        public void onComplete() {
            mDone.complete(new Object());
        }

        void expectOnComplete() throws Exception {
            try {
                mDone.get(NETWORK_CALLBACK_TIMEOUT_MS, TimeUnit.MILLISECONDS);
            } catch (TimeoutException e) {
                fail("Expected onComplete() not received after "
                        + NETWORK_CALLBACK_TIMEOUT_MS + " ms");
            }
        }
    }

    private void setOemNetworkPreferenceForMyPackage(final int networkPref) throws Exception {
        final OemNetworkPreferences pref = new OemNetworkPreferences.Builder()
                .addNetworkPreference(mContext.getPackageName(), networkPref)
                .build();
        final OnCompleteListenerCallback oemPrefListener = new OnCompleteListenerCallback();
        mUiAutomation.adoptShellPermissionIdentity();
        try {
            mCm.setOemNetworkPreference(
                    pref, mContext.getMainExecutor(), oemPrefListener::onComplete);
        } finally {
            mUiAutomation.dropShellPermissionIdentity();
        }
        oemPrefListener.expectOnComplete();
    }

    /**
     * This will clear the OEM network preference on the device. As there is currently no way of
     * getting the existing preference, if this is executed while an existing preference is in
     * place, that preference will need to be reapplied after executing this test.
     * @throws Exception
     */
    private void clearOemNetworkPreference() throws Exception {
        final OemNetworkPreferences clearPref = new OemNetworkPreferences.Builder().build();
        final OnCompleteListenerCallback oemPrefListener = new OnCompleteListenerCallback();
        mUiAutomation.adoptShellPermissionIdentity();
        try {
            mCm.setOemNetworkPreference(
                    clearPref, mContext.getMainExecutor(), oemPrefListener::onComplete);
        } finally {
            mUiAutomation.dropShellPermissionIdentity();
        }
        oemPrefListener.expectOnComplete();
    }
}<|MERGE_RESOLUTION|>--- conflicted
+++ resolved
@@ -2195,12 +2195,8 @@
             // Validate when setting unmetered to metered, unmetered is lost and replaced by the
             // network with the TEST transport.
             setWifiMeteredStatusAndWait(ssid, true /* isMetered */);
-<<<<<<< HEAD
-            defaultCallback.expectCallback(CallbackEntry.LOST, wifiNetwork);
-=======
             defaultCallback.expectCallback(CallbackEntry.LOST, wifiNetwork,
                     NETWORK_CALLBACK_TIMEOUT_MS);
->>>>>>> 77fdd31d
             waitForAvailable(defaultCallback, tnt.getNetwork());
             // Depending on if this device has cellular connectivity or not, multiple available
             // callbacks may be received. Eventually, metered Wi-Fi should be the final available
@@ -2210,12 +2206,8 @@
         } finally {
             // Validate that removing the test network will fallback to the default network.
             runWithShellPermissionIdentity(tnt::teardown);
-<<<<<<< HEAD
-            defaultCallback.expectCallback(CallbackEntry.LOST, tnt.getNetwork());
-=======
             defaultCallback.expectCallback(CallbackEntry.LOST, tnt.getNetwork(),
                     NETWORK_CALLBACK_TIMEOUT_MS);
->>>>>>> 77fdd31d
             waitForAvailable(defaultCallback);
 
             setWifiMeteredStatusAndWait(ssid, oldMeteredValue);
@@ -2251,12 +2243,8 @@
             waitForAvailable(systemDefaultCallback, wifiNetwork);
         } finally {
             runWithShellPermissionIdentity(tnt::teardown);
-<<<<<<< HEAD
-            defaultCallback.expectCallback(CallbackEntry.LOST, tnt.getNetwork());
-=======
             defaultCallback.expectCallback(CallbackEntry.LOST, tnt.getNetwork(),
                     NETWORK_CALLBACK_TIMEOUT_MS);
->>>>>>> 77fdd31d
 
             // This network preference should only ever use the test network therefore available
             // should not trigger when the test network goes down (e.g. switch to cellular).
