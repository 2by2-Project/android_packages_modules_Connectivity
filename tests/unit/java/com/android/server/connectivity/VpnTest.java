/*
 * Copyright (C) 2016 The Android Open Source Project
 *
 * Licensed under the Apache License, Version 2.0 (the "License");
 * you may not use this file except in compliance with the License.
 * You may obtain a copy of the License at
 *
 *      http://www.apache.org/licenses/LICENSE-2.0
 *
 * Unless required by applicable law or agreed to in writing, software
 * distributed under the License is distributed on an "AS IS" BASIS,
 * WITHOUT WARRANTIES OR CONDITIONS OF ANY KIND, either express or implied.
 * See the License for the specific language governing permissions and
 * limitations under the License.
 */

package com.android.server.connectivity;

import static android.Manifest.permission.BIND_VPN_SERVICE;
import static android.Manifest.permission.CONTROL_VPN;
import static android.content.pm.PackageManager.PERMISSION_DENIED;
import static android.content.pm.PackageManager.PERMISSION_GRANTED;
import static android.content.pm.UserInfo.FLAG_ADMIN;
import static android.content.pm.UserInfo.FLAG_MANAGED_PROFILE;
import static android.content.pm.UserInfo.FLAG_PRIMARY;
import static android.content.pm.UserInfo.FLAG_RESTRICTED;
import static android.net.ConnectivityManager.NetworkCallback;
import static android.net.INetd.IF_STATE_DOWN;
import static android.net.INetd.IF_STATE_UP;
import static android.net.VpnManager.TYPE_VPN_PLATFORM;
import static android.os.UserHandle.PER_USER_RANGE;

import static com.android.modules.utils.build.SdkLevel.isAtLeastT;
import static com.android.testutils.MiscAsserts.assertThrows;

import static org.junit.Assert.assertArrayEquals;
import static org.junit.Assert.assertEquals;
import static org.junit.Assert.assertFalse;
import static org.junit.Assert.assertNotNull;
import static org.junit.Assert.assertTrue;
import static org.junit.Assert.fail;
import static org.junit.Assume.assumeTrue;
import static org.mockito.ArgumentMatchers.any;
import static org.mockito.ArgumentMatchers.anyBoolean;
import static org.mockito.ArgumentMatchers.anyInt;
import static org.mockito.ArgumentMatchers.anyString;
import static org.mockito.ArgumentMatchers.argThat;
import static org.mockito.ArgumentMatchers.eq;
import static org.mockito.Mockito.after;
import static org.mockito.Mockito.atLeastOnce;
import static org.mockito.Mockito.doAnswer;
import static org.mockito.Mockito.doCallRealMethod;
import static org.mockito.Mockito.doNothing;
import static org.mockito.Mockito.doReturn;
import static org.mockito.Mockito.inOrder;
import static org.mockito.Mockito.mock;
import static org.mockito.Mockito.never;
import static org.mockito.Mockito.reset;
import static org.mockito.Mockito.timeout;
import static org.mockito.Mockito.times;
import static org.mockito.Mockito.verify;
import static org.mockito.Mockito.when;

import android.annotation.NonNull;
import android.annotation.UserIdInt;
import android.app.AppOpsManager;
import android.app.NotificationManager;
import android.app.PendingIntent;
import android.content.Context;
import android.content.Intent;
import android.content.pm.ApplicationInfo;
import android.content.pm.PackageManager;
import android.content.pm.ResolveInfo;
import android.content.pm.ServiceInfo;
import android.content.pm.UserInfo;
import android.content.res.Resources;
import android.net.ConnectivityManager;
import android.net.INetd;
import android.net.Ikev2VpnProfile;
import android.net.InetAddresses;
import android.net.InterfaceConfigurationParcel;
import android.net.IpPrefix;
import android.net.IpSecManager;
import android.net.IpSecTunnelInterfaceResponse;
import android.net.LinkAddress;
import android.net.LinkProperties;
import android.net.LocalSocket;
import android.net.Network;
import android.net.NetworkCapabilities;
import android.net.NetworkInfo.DetailedState;
import android.net.RouteInfo;
import android.net.UidRangeParcel;
import android.net.VpnManager;
import android.net.VpnProfileState;
import android.net.VpnService;
import android.net.VpnTransportInfo;
import android.net.ipsec.ike.IkeSessionCallback;
import android.net.ipsec.ike.exceptions.IkeException;
<<<<<<< HEAD
=======
import android.net.ipsec.ike.exceptions.IkeNetworkLostException;
import android.net.ipsec.ike.exceptions.IkeNonProtocolException;
>>>>>>> 025a3c99
import android.net.ipsec.ike.exceptions.IkeProtocolException;
import android.net.ipsec.ike.exceptions.IkeTimeoutException;
import android.os.Build.VERSION_CODES;
import android.os.Bundle;
import android.os.ConditionVariable;
import android.os.INetworkManagementService;
import android.os.ParcelFileDescriptor;
import android.os.Process;
import android.os.UserHandle;
import android.os.UserManager;
import android.os.test.TestLooper;
import android.provider.Settings;
import android.security.Credentials;
import android.util.ArrayMap;
import android.util.ArraySet;
import android.util.Range;

import androidx.test.filters.SmallTest;

import com.android.internal.R;
import com.android.internal.net.LegacyVpnInfo;
import com.android.internal.net.VpnConfig;
import com.android.internal.net.VpnProfile;
import com.android.modules.utils.build.SdkLevel;
import com.android.server.IpSecService;
import com.android.testutils.DevSdkIgnoreRule;
import com.android.testutils.DevSdkIgnoreRunner;

import org.junit.After;
import org.junit.Before;
import org.junit.Test;
import org.junit.runner.RunWith;
import org.mockito.AdditionalAnswers;
import org.mockito.Answers;
import org.mockito.ArgumentCaptor;
import org.mockito.InOrder;
import org.mockito.Mock;
import org.mockito.MockitoAnnotations;

import java.io.BufferedWriter;
import java.io.File;
import java.io.FileDescriptor;
import java.io.FileWriter;
import java.io.IOException;
import java.net.Inet4Address;
import java.net.InetAddress;
import java.net.UnknownHostException;
import java.util.ArrayList;
import java.util.Arrays;
import java.util.Collections;
import java.util.HashMap;
import java.util.List;
import java.util.Map;
import java.util.Set;
import java.util.concurrent.CompletableFuture;
import java.util.concurrent.TimeUnit;
import java.util.stream.Stream;

/**
 * Tests for {@link Vpn}.
 *
 * Build, install and run with:
 *  runtest frameworks-net -c com.android.server.connectivity.VpnTest
 */
@RunWith(DevSdkIgnoreRunner.class)
@SmallTest
@DevSdkIgnoreRule.IgnoreUpTo(VERSION_CODES.R)
public class VpnTest {
    private static final String TAG = "VpnTest";

    // Mock users
    static final UserInfo primaryUser = new UserInfo(27, "Primary", FLAG_ADMIN | FLAG_PRIMARY);
    static final UserInfo secondaryUser = new UserInfo(15, "Secondary", FLAG_ADMIN);
    static final UserInfo restrictedProfileA = new UserInfo(40, "RestrictedA", FLAG_RESTRICTED);
    static final UserInfo restrictedProfileB = new UserInfo(42, "RestrictedB", FLAG_RESTRICTED);
    static final UserInfo managedProfileA = new UserInfo(45, "ManagedA", FLAG_MANAGED_PROFILE);
    static {
        restrictedProfileA.restrictedProfileParentId = primaryUser.id;
        restrictedProfileB.restrictedProfileParentId = secondaryUser.id;
        managedProfileA.profileGroupId = primaryUser.id;
    }

    static final Network EGRESS_NETWORK = new Network(101);
    static final String EGRESS_IFACE = "wlan0";
    static final String TEST_VPN_PKG = "com.testvpn.vpn";
    private static final String TEST_VPN_SERVER = "1.2.3.4";
    private static final String TEST_VPN_IDENTITY = "identity";
    private static final byte[] TEST_VPN_PSK = "psk".getBytes();

    private static final Network TEST_NETWORK = new Network(Integer.MAX_VALUE);
    private static final String TEST_IFACE_NAME = "TEST_IFACE";
    private static final int TEST_TUNNEL_RESOURCE_ID = 0x2345;
    private static final long TEST_TIMEOUT_MS = 500L;

    /**
     * Names and UIDs for some fake packages. Important points:
     *  - UID is ordered increasing.
     *  - One pair of packages have consecutive UIDs.
     */
    static final String[] PKGS = {"com.example", "org.example", "net.example", "web.vpn"};
    static final int[] PKG_UIDS = {66, 77, 78, 400};

    // Mock packages
    static final Map<String, Integer> mPackages = new ArrayMap<>();
    static {
        for (int i = 0; i < PKGS.length; i++) {
            mPackages.put(PKGS[i], PKG_UIDS[i]);
        }
    }
    private static final Range<Integer> PRI_USER_RANGE = uidRangeForUser(primaryUser.id);

    @Mock(answer = Answers.RETURNS_DEEP_STUBS) private Context mContext;
    @Mock private UserManager mUserManager;
    @Mock private PackageManager mPackageManager;
    @Mock private INetworkManagementService mNetService;
    @Mock private INetd mNetd;
    @Mock private AppOpsManager mAppOps;
    @Mock private NotificationManager mNotificationManager;
    @Mock private Vpn.SystemServices mSystemServices;
    @Mock private Vpn.Ikev2SessionCreator mIkev2SessionCreator;
    @Mock private ConnectivityManager mConnectivityManager;
    @Mock private IpSecService mIpSecService;
    @Mock private VpnProfileStore mVpnProfileStore;
    private final VpnProfile mVpnProfile;

    private IpSecManager mIpSecManager;

    public VpnTest() throws Exception {
        // Build an actual VPN profile that is capable of being converted to and from an
        // Ikev2VpnProfile
        final Ikev2VpnProfile.Builder builder =
                new Ikev2VpnProfile.Builder(TEST_VPN_SERVER, TEST_VPN_IDENTITY);
        builder.setAuthPsk(TEST_VPN_PSK);
        mVpnProfile = builder.build().toVpnProfile();
    }

    @Before
    public void setUp() throws Exception {
        MockitoAnnotations.initMocks(this);

        mIpSecManager = new IpSecManager(mContext, mIpSecService);

        when(mContext.getPackageManager()).thenReturn(mPackageManager);
        setMockedPackages(mPackages);

        when(mContext.getPackageName()).thenReturn(TEST_VPN_PKG);
        when(mContext.getOpPackageName()).thenReturn(TEST_VPN_PKG);
        mockService(UserManager.class, Context.USER_SERVICE, mUserManager);
        mockService(AppOpsManager.class, Context.APP_OPS_SERVICE, mAppOps);
        mockService(NotificationManager.class, Context.NOTIFICATION_SERVICE, mNotificationManager);
        mockService(ConnectivityManager.class, Context.CONNECTIVITY_SERVICE, mConnectivityManager);
        mockService(IpSecManager.class, Context.IPSEC_SERVICE, mIpSecManager);
        when(mContext.getString(R.string.config_customVpnAlwaysOnDisconnectedDialogComponent))
                .thenReturn(Resources.getSystem().getString(
                        R.string.config_customVpnAlwaysOnDisconnectedDialogComponent));
        when(mPackageManager.hasSystemFeature(PackageManager.FEATURE_IPSEC_TUNNELS))
                .thenReturn(true);

        // Used by {@link Notification.Builder}
        ApplicationInfo applicationInfo = new ApplicationInfo();
        applicationInfo.targetSdkVersion = VERSION_CODES.CUR_DEVELOPMENT;
        when(mContext.getApplicationInfo()).thenReturn(applicationInfo);
        when(mPackageManager.getApplicationInfoAsUser(anyString(), anyInt(), anyInt()))
                .thenReturn(applicationInfo);

        doNothing().when(mNetService).registerObserver(any());

        // Deny all appops by default.
        when(mAppOps.noteOpNoThrow(anyString(), anyInt(), anyString(), any(), any()))
                .thenReturn(AppOpsManager.MODE_IGNORED);

        // Setup IpSecService
        final IpSecTunnelInterfaceResponse tunnelResp =
                new IpSecTunnelInterfaceResponse(
                        IpSecManager.Status.OK, TEST_TUNNEL_RESOURCE_ID, TEST_IFACE_NAME);
        when(mIpSecService.createTunnelInterface(any(), any(), any(), any(), any()))
                .thenReturn(tunnelResp);
        // The unit test should know what kind of permission it needs and set the permission by
        // itself, so set the default value of Context#checkCallingOrSelfPermission to
        // PERMISSION_DENIED.
        doReturn(PERMISSION_DENIED).when(mContext).checkCallingOrSelfPermission(any());
    }

    @After
    public void tearDown() throws Exception {
        doReturn(PERMISSION_DENIED).when(mContext).checkCallingOrSelfPermission(CONTROL_VPN);
    }

    private <T> void mockService(Class<T> clazz, String name, T service) {
        doReturn(service).when(mContext).getSystemService(name);
        doReturn(name).when(mContext).getSystemServiceName(clazz);
        if (mContext.getSystemService(clazz).getClass().equals(Object.class)) {
            // Test is using mockito-extended (mContext uses Answers.RETURNS_DEEP_STUBS and returned
            // a mock object on a final method)
            doCallRealMethod().when(mContext).getSystemService(clazz);
        }
    }

    private Set<Range<Integer>> rangeSet(Range<Integer> ... ranges) {
        final Set<Range<Integer>> range = new ArraySet<>();
        for (Range<Integer> r : ranges) range.add(r);

        return range;
    }

    private static Range<Integer> uidRangeForUser(int userId) {
        return new Range<Integer>(userId * PER_USER_RANGE, (userId + 1) * PER_USER_RANGE - 1);
    }

    private Range<Integer> uidRange(int start, int stop) {
        return new Range<Integer>(start, stop);
    }

    @Test
    public void testRestrictedProfilesAreAddedToVpn() {
        setMockedUsers(primaryUser, secondaryUser, restrictedProfileA, restrictedProfileB);

        final Vpn vpn = createVpn(primaryUser.id);

        // Assume the user can have restricted profiles.
        doReturn(true).when(mUserManager).canHaveRestrictedProfile();
        final Set<Range<Integer>> ranges =
                vpn.createUserAndRestrictedProfilesRanges(primaryUser.id, null, null);

        assertEquals(rangeSet(PRI_USER_RANGE, uidRangeForUser(restrictedProfileA.id)), ranges);
    }

    @Test
    public void testManagedProfilesAreNotAddedToVpn() {
        setMockedUsers(primaryUser, managedProfileA);

        final Vpn vpn = createVpn(primaryUser.id);
        final Set<Range<Integer>> ranges = vpn.createUserAndRestrictedProfilesRanges(primaryUser.id,
                null, null);

        assertEquals(rangeSet(PRI_USER_RANGE), ranges);
    }

    @Test
    public void testAddUserToVpnOnlyAddsOneUser() {
        setMockedUsers(primaryUser, restrictedProfileA, managedProfileA);

        final Vpn vpn = createVpn(primaryUser.id);
        final Set<Range<Integer>> ranges = new ArraySet<>();
        vpn.addUserToRanges(ranges, primaryUser.id, null, null);

        assertEquals(rangeSet(PRI_USER_RANGE), ranges);
    }

    @Test
    public void testUidAllowAndDenylist() throws Exception {
        final Vpn vpn = createVpn(primaryUser.id);
        final Range<Integer> user = PRI_USER_RANGE;
        final int userStart = user.getLower();
        final int userStop = user.getUpper();
        final String[] packages = {PKGS[0], PKGS[1], PKGS[2]};

        // Allowed list
        final Set<Range<Integer>> allow = vpn.createUserAndRestrictedProfilesRanges(primaryUser.id,
                Arrays.asList(packages), null /* disallowedApplications */);
        assertEquals(rangeSet(
                uidRange(userStart + PKG_UIDS[0], userStart + PKG_UIDS[0]),
                uidRange(userStart + PKG_UIDS[1], userStart + PKG_UIDS[2])),
                allow);

        // Denied list
        final Set<Range<Integer>> disallow =
                vpn.createUserAndRestrictedProfilesRanges(primaryUser.id,
                        null /* allowedApplications */, Arrays.asList(packages));
        assertEquals(rangeSet(
                uidRange(userStart, userStart + PKG_UIDS[0] - 1),
                uidRange(userStart + PKG_UIDS[0] + 1, userStart + PKG_UIDS[1] - 1),
                /* Empty range between UIDS[1] and UIDS[2], should be excluded, */
                uidRange(userStart + PKG_UIDS[2] + 1, userStop)),
                disallow);
    }

    @Test
    public void testGetAlwaysAndOnGetLockDown() throws Exception {
        final Vpn vpn = createVpn(primaryUser.id);

        // Default state.
        assertFalse(vpn.getAlwaysOn());
        assertFalse(vpn.getLockdown());

        // Set always-on without lockdown.
        assertTrue(vpn.setAlwaysOnPackage(PKGS[1], false, Collections.emptyList()));
        assertTrue(vpn.getAlwaysOn());
        assertFalse(vpn.getLockdown());

        // Set always-on with lockdown.
        assertTrue(vpn.setAlwaysOnPackage(PKGS[1], true, Collections.emptyList()));
        assertTrue(vpn.getAlwaysOn());
        assertTrue(vpn.getLockdown());

        // Remove always-on configuration.
        assertTrue(vpn.setAlwaysOnPackage(null, false, Collections.emptyList()));
        assertFalse(vpn.getAlwaysOn());
        assertFalse(vpn.getLockdown());
    }

    @Test
    public void testLockdownChangingPackage() throws Exception {
        final Vpn vpn = createVpn(primaryUser.id);
        final Range<Integer> user = PRI_USER_RANGE;
        final int userStart = user.getLower();
        final int userStop = user.getUpper();
        // Set always-on without lockdown.
        assertTrue(vpn.setAlwaysOnPackage(PKGS[1], false, null));

        // Set always-on with lockdown.
        assertTrue(vpn.setAlwaysOnPackage(PKGS[1], true, null));
        verify(mConnectivityManager).setRequireVpnForUids(true, toRanges(new UidRangeParcel[] {
                new UidRangeParcel(userStart, userStart + PKG_UIDS[1] - 1),
                new UidRangeParcel(userStart + PKG_UIDS[1] + 1, userStop)
        }));

        // Switch to another app.
        assertTrue(vpn.setAlwaysOnPackage(PKGS[3], true, null));
        verify(mConnectivityManager).setRequireVpnForUids(false, toRanges(new UidRangeParcel[] {
                new UidRangeParcel(userStart, userStart + PKG_UIDS[1] - 1),
                new UidRangeParcel(userStart + PKG_UIDS[1] + 1, userStop)
        }));
        verify(mConnectivityManager).setRequireVpnForUids(true, toRanges(new UidRangeParcel[] {
                new UidRangeParcel(userStart, userStart + PKG_UIDS[3] - 1),
                new UidRangeParcel(userStart + PKG_UIDS[3] + 1, userStop)
        }));
    }

    @Test
    public void testLockdownAllowlist() throws Exception {
        final Vpn vpn = createVpn(primaryUser.id);
        final Range<Integer> user = PRI_USER_RANGE;
        final int userStart = user.getLower();
        final int userStop = user.getUpper();
        // Set always-on with lockdown and allow app PKGS[2] from lockdown.
        assertTrue(vpn.setAlwaysOnPackage(
                PKGS[1], true, Collections.singletonList(PKGS[2])));
        verify(mConnectivityManager).setRequireVpnForUids(true, toRanges(new UidRangeParcel[]  {
                new UidRangeParcel(userStart, userStart + PKG_UIDS[1] - 1),
                new UidRangeParcel(userStart + PKG_UIDS[2] + 1, userStop)
        }));
        // Change allowed app list to PKGS[3].
        assertTrue(vpn.setAlwaysOnPackage(
                PKGS[1], true, Collections.singletonList(PKGS[3])));
        verify(mConnectivityManager).setRequireVpnForUids(false, toRanges(new UidRangeParcel[] {
                new UidRangeParcel(userStart + PKG_UIDS[2] + 1, userStop)
        }));
        verify(mConnectivityManager).setRequireVpnForUids(true, toRanges(new UidRangeParcel[] {
                new UidRangeParcel(userStart + PKG_UIDS[1] + 1, userStart + PKG_UIDS[3] - 1),
                new UidRangeParcel(userStart + PKG_UIDS[3] + 1, userStop)
        }));

        // Change the VPN app.
        assertTrue(vpn.setAlwaysOnPackage(
                PKGS[0], true, Collections.singletonList(PKGS[3])));
        verify(mConnectivityManager).setRequireVpnForUids(false, toRanges(new UidRangeParcel[] {
                new UidRangeParcel(userStart, userStart + PKG_UIDS[1] - 1),
                new UidRangeParcel(userStart + PKG_UIDS[1] + 1, userStart + PKG_UIDS[3] - 1)
        }));
        verify(mConnectivityManager).setRequireVpnForUids(true, toRanges(new UidRangeParcel[] {
                new UidRangeParcel(userStart, userStart + PKG_UIDS[0] - 1),
                new UidRangeParcel(userStart + PKG_UIDS[0] + 1, userStart + PKG_UIDS[3] - 1)
        }));

        // Remove the list of allowed packages.
        assertTrue(vpn.setAlwaysOnPackage(PKGS[0], true, null));
        verify(mConnectivityManager).setRequireVpnForUids(false, toRanges(new UidRangeParcel[] {
                new UidRangeParcel(userStart + PKG_UIDS[0] + 1, userStart + PKG_UIDS[3] - 1),
                new UidRangeParcel(userStart + PKG_UIDS[3] + 1, userStop)
        }));
        verify(mConnectivityManager).setRequireVpnForUids(true, toRanges(new UidRangeParcel[] {
                new UidRangeParcel(userStart + PKG_UIDS[0] + 1, userStop),
        }));

        // Add the list of allowed packages.
        assertTrue(vpn.setAlwaysOnPackage(
                PKGS[0], true, Collections.singletonList(PKGS[1])));
        verify(mConnectivityManager).setRequireVpnForUids(false, toRanges(new UidRangeParcel[] {
                new UidRangeParcel(userStart + PKG_UIDS[0] + 1, userStop)
        }));
        verify(mConnectivityManager).setRequireVpnForUids(true, toRanges(new UidRangeParcel[] {
                new UidRangeParcel(userStart + PKG_UIDS[0] + 1, userStart + PKG_UIDS[1] - 1),
                new UidRangeParcel(userStart + PKG_UIDS[1] + 1, userStop)
        }));

        // Try allowing a package with a comma, should be rejected.
        assertFalse(vpn.setAlwaysOnPackage(
                PKGS[0], true, Collections.singletonList("a.b,c.d")));

        // Pass a non-existent packages in the allowlist, they (and only they) should be ignored.
        // allowed package should change from PGKS[1] to PKGS[2].
        assertTrue(vpn.setAlwaysOnPackage(
                PKGS[0], true, Arrays.asList("com.foo.app", PKGS[2], "com.bar.app")));
        verify(mConnectivityManager).setRequireVpnForUids(false, toRanges(new UidRangeParcel[] {
                new UidRangeParcel(userStart + PKG_UIDS[0] + 1, userStart + PKG_UIDS[1] - 1),
                new UidRangeParcel(userStart + PKG_UIDS[1] + 1, userStop)
        }));
        verify(mConnectivityManager).setRequireVpnForUids(true, toRanges(new UidRangeParcel[] {
                new UidRangeParcel(userStart + PKG_UIDS[0] + 1, userStart + PKG_UIDS[2] - 1),
                new UidRangeParcel(userStart + PKG_UIDS[2] + 1, userStop)
        }));
    }

    @Test
    public void testLockdownRuleRepeatability() throws Exception {
        final Vpn vpn = createVpn(primaryUser.id);
        final UidRangeParcel[] primaryUserRangeParcel = new UidRangeParcel[] {
                new UidRangeParcel(PRI_USER_RANGE.getLower(), PRI_USER_RANGE.getUpper())};
        // Given legacy lockdown is already enabled,
        vpn.setLockdown(true);
        verify(mConnectivityManager, times(1)).setRequireVpnForUids(true,
                toRanges(primaryUserRangeParcel));

        // Enabling legacy lockdown twice should do nothing.
        vpn.setLockdown(true);
        verify(mConnectivityManager, times(1)).setRequireVpnForUids(anyBoolean(), any());

        // And disabling should remove the rules exactly once.
        vpn.setLockdown(false);
        verify(mConnectivityManager, times(1)).setRequireVpnForUids(false,
                toRanges(primaryUserRangeParcel));

        // Removing the lockdown again should have no effect.
        vpn.setLockdown(false);
        verify(mConnectivityManager, times(2)).setRequireVpnForUids(anyBoolean(), any());
    }

    private ArrayList<Range<Integer>> toRanges(UidRangeParcel[] ranges) {
        ArrayList<Range<Integer>> rangesArray = new ArrayList<>(ranges.length);
        for (int i = 0; i < ranges.length; i++) {
            rangesArray.add(new Range<>(ranges[i].start, ranges[i].stop));
        }
        return rangesArray;
    }

    @Test
    public void testLockdownRuleReversibility() throws Exception {
        doReturn(PERMISSION_GRANTED).when(mContext).checkCallingOrSelfPermission(CONTROL_VPN);
        final Vpn vpn = createVpn(primaryUser.id);
        final UidRangeParcel[] entireUser = {
            new UidRangeParcel(PRI_USER_RANGE.getLower(), PRI_USER_RANGE.getUpper())
        };
        final UidRangeParcel[] exceptPkg0 = {
            new UidRangeParcel(entireUser[0].start, entireUser[0].start + PKG_UIDS[0] - 1),
            new UidRangeParcel(entireUser[0].start + PKG_UIDS[0] + 1, entireUser[0].stop)
        };

        final InOrder order = inOrder(mConnectivityManager);

        // Given lockdown is enabled with no package (legacy VPN),
        vpn.setLockdown(true);
        order.verify(mConnectivityManager).setRequireVpnForUids(true, toRanges(entireUser));

        // When a new VPN package is set the rules should change to cover that package.
        vpn.prepare(null, PKGS[0], VpnManager.TYPE_VPN_SERVICE);
        order.verify(mConnectivityManager).setRequireVpnForUids(false, toRanges(entireUser));
        order.verify(mConnectivityManager).setRequireVpnForUids(true, toRanges(exceptPkg0));

        // When that VPN package is unset, everything should be undone again in reverse.
        vpn.prepare(null, VpnConfig.LEGACY_VPN, VpnManager.TYPE_VPN_SERVICE);
        order.verify(mConnectivityManager).setRequireVpnForUids(false, toRanges(exceptPkg0));
        order.verify(mConnectivityManager).setRequireVpnForUids(true, toRanges(entireUser));
    }

    @Test
    public void testPrepare_throwSecurityExceptionWhenGivenPackageDoesNotBelongToTheCaller()
            throws Exception {
        assumeTrue(isAtLeastT());
        final Vpn vpn = createVpnAndSetupUidChecks();
        assertThrows(SecurityException.class,
                () -> vpn.prepare("com.not.vpn.owner", null, VpnManager.TYPE_VPN_SERVICE));
        assertThrows(SecurityException.class,
                () -> vpn.prepare(null, "com.not.vpn.owner", VpnManager.TYPE_VPN_SERVICE));
        assertThrows(SecurityException.class,
                () -> vpn.prepare("com.not.vpn.owner1", "com.not.vpn.owner2",
                        VpnManager.TYPE_VPN_SERVICE));
    }

    @Test
    public void testPrepare_bothOldPackageAndNewPackageAreNull() throws Exception {
        final Vpn vpn = createVpnAndSetupUidChecks();
        assertTrue(vpn.prepare(null, null, VpnManager.TYPE_VPN_SERVICE));

    }

    @Test
    public void testIsAlwaysOnPackageSupported() throws Exception {
        final Vpn vpn = createVpn(primaryUser.id);

        ApplicationInfo appInfo = new ApplicationInfo();
        when(mPackageManager.getApplicationInfoAsUser(eq(PKGS[0]), anyInt(), eq(primaryUser.id)))
                .thenReturn(appInfo);

        ServiceInfo svcInfo = new ServiceInfo();
        ResolveInfo resInfo = new ResolveInfo();
        resInfo.serviceInfo = svcInfo;
        when(mPackageManager.queryIntentServicesAsUser(any(), eq(PackageManager.GET_META_DATA),
                eq(primaryUser.id)))
                .thenReturn(Collections.singletonList(resInfo));

        // null package name should return false
        assertFalse(vpn.isAlwaysOnPackageSupported(null));

        // Pre-N apps are not supported
        appInfo.targetSdkVersion = VERSION_CODES.M;
        assertFalse(vpn.isAlwaysOnPackageSupported(PKGS[0]));

        // N+ apps are supported by default
        appInfo.targetSdkVersion = VERSION_CODES.N;
        assertTrue(vpn.isAlwaysOnPackageSupported(PKGS[0]));

        // Apps that opt out explicitly are not supported
        appInfo.targetSdkVersion = VERSION_CODES.CUR_DEVELOPMENT;
        Bundle metaData = new Bundle();
        metaData.putBoolean(VpnService.SERVICE_META_DATA_SUPPORTS_ALWAYS_ON, false);
        svcInfo.metaData = metaData;
        assertFalse(vpn.isAlwaysOnPackageSupported(PKGS[0]));
    }

    @Test
    public void testNotificationShownForAlwaysOnApp() throws Exception {
        final UserHandle userHandle = UserHandle.of(primaryUser.id);
        final Vpn vpn = createVpn(primaryUser.id);
        setMockedUsers(primaryUser);

        final InOrder order = inOrder(mNotificationManager);

        // Don't show a notification for regular disconnected states.
        vpn.updateState(DetailedState.DISCONNECTED, TAG);
        order.verify(mNotificationManager, atLeastOnce()).cancel(anyString(), anyInt());

        // Start showing a notification for disconnected once always-on.
        vpn.setAlwaysOnPackage(PKGS[0], false, null);
        order.verify(mNotificationManager).notify(anyString(), anyInt(), any());

        // Stop showing the notification once connected.
        vpn.updateState(DetailedState.CONNECTED, TAG);
        order.verify(mNotificationManager).cancel(anyString(), anyInt());

        // Show the notification if we disconnect again.
        vpn.updateState(DetailedState.DISCONNECTED, TAG);
        order.verify(mNotificationManager).notify(anyString(), anyInt(), any());

        // Notification should be cleared after unsetting always-on package.
        vpn.setAlwaysOnPackage(null, false, null);
        order.verify(mNotificationManager).cancel(anyString(), anyInt());
    }

    /**
     * The profile name should NOT change between releases for backwards compatibility
     *
     * <p>If this is changed between releases, the {@link Vpn#getVpnProfilePrivileged()} method MUST
     * be updated to ensure backward compatibility.
     */
    @Test
    public void testGetProfileNameForPackage() throws Exception {
        final Vpn vpn = createVpn(primaryUser.id);
        setMockedUsers(primaryUser);

        final String expected = Credentials.PLATFORM_VPN + primaryUser.id + "_" + TEST_VPN_PKG;
        assertEquals(expected, vpn.getProfileNameForPackage(TEST_VPN_PKG));
    }

    private Vpn createVpnAndSetupUidChecks(String... grantedOps) throws Exception {
        return createVpnAndSetupUidChecks(primaryUser, grantedOps);
    }

    private Vpn createVpnAndSetupUidChecks(UserInfo user, String... grantedOps) throws Exception {
        final Vpn vpn = createVpn(user.id);
        setMockedUsers(user);

        when(mPackageManager.getPackageUidAsUser(eq(TEST_VPN_PKG), anyInt()))
                .thenReturn(Process.myUid());

        for (final String opStr : grantedOps) {
            when(mAppOps.noteOpNoThrow(opStr, Process.myUid(), TEST_VPN_PKG,
                    null /* attributionTag */, null /* message */))
                    .thenReturn(AppOpsManager.MODE_ALLOWED);
        }

        return vpn;
    }

    private void checkProvisionVpnProfile(Vpn vpn, boolean expectedResult, String... checkedOps) {
        assertEquals(expectedResult, vpn.provisionVpnProfile(TEST_VPN_PKG, mVpnProfile));

        // The profile should always be stored, whether or not consent has been previously granted.
        verify(mVpnProfileStore)
                .put(
                        eq(vpn.getProfileNameForPackage(TEST_VPN_PKG)),
                        eq(mVpnProfile.encode()));

        for (final String checkedOpStr : checkedOps) {
            verify(mAppOps).noteOpNoThrow(checkedOpStr, Process.myUid(), TEST_VPN_PKG,
                    null /* attributionTag */, null /* message */);
        }
    }

    @Test
    public void testProvisionVpnProfileNoIpsecTunnels() throws Exception {
        when(mPackageManager.hasSystemFeature(PackageManager.FEATURE_IPSEC_TUNNELS))
                .thenReturn(false);
        final Vpn vpn = createVpnAndSetupUidChecks(AppOpsManager.OPSTR_ACTIVATE_PLATFORM_VPN);

        try {
            checkProvisionVpnProfile(
                    vpn, true /* expectedResult */, AppOpsManager.OPSTR_ACTIVATE_PLATFORM_VPN);
            fail("Expected exception due to missing feature");
        } catch (UnsupportedOperationException expected) {
        }
    }

    @Test
    public void testProvisionVpnProfilePreconsented() throws Exception {
        final Vpn vpn = createVpnAndSetupUidChecks(AppOpsManager.OPSTR_ACTIVATE_PLATFORM_VPN);

        checkProvisionVpnProfile(
                vpn, true /* expectedResult */, AppOpsManager.OPSTR_ACTIVATE_PLATFORM_VPN);
    }

    @Test
    public void testProvisionVpnProfileNotPreconsented() throws Exception {
        final Vpn vpn = createVpnAndSetupUidChecks();

        // Expect that both the ACTIVATE_VPN and ACTIVATE_PLATFORM_VPN were tried, but the caller
        // had neither.
        checkProvisionVpnProfile(vpn, false /* expectedResult */,
                AppOpsManager.OPSTR_ACTIVATE_PLATFORM_VPN, AppOpsManager.OPSTR_ACTIVATE_VPN);
    }

    @Test
    public void testProvisionVpnProfileVpnServicePreconsented() throws Exception {
        final Vpn vpn = createVpnAndSetupUidChecks(AppOpsManager.OPSTR_ACTIVATE_VPN);

        checkProvisionVpnProfile(vpn, true /* expectedResult */, AppOpsManager.OPSTR_ACTIVATE_VPN);
    }

    @Test
    public void testProvisionVpnProfileTooLarge() throws Exception {
        final Vpn vpn = createVpnAndSetupUidChecks(AppOpsManager.OPSTR_ACTIVATE_PLATFORM_VPN);

        final VpnProfile bigProfile = new VpnProfile("");
        bigProfile.name = new String(new byte[Vpn.MAX_VPN_PROFILE_SIZE_BYTES + 1]);

        try {
            vpn.provisionVpnProfile(TEST_VPN_PKG, bigProfile);
            fail("Expected IAE due to profile size");
        } catch (IllegalArgumentException expected) {
        }
    }

    @Test
    public void testProvisionVpnProfileRestrictedUser() throws Exception {
        final Vpn vpn =
                createVpnAndSetupUidChecks(
                        restrictedProfileA, AppOpsManager.OPSTR_ACTIVATE_PLATFORM_VPN);

        try {
            vpn.provisionVpnProfile(TEST_VPN_PKG, mVpnProfile);
            fail("Expected SecurityException due to restricted user");
        } catch (SecurityException expected) {
        }
    }

    @Test
    public void testDeleteVpnProfile() throws Exception {
        final Vpn vpn = createVpnAndSetupUidChecks();

        vpn.deleteVpnProfile(TEST_VPN_PKG);

        verify(mVpnProfileStore)
                .remove(eq(vpn.getProfileNameForPackage(TEST_VPN_PKG)));
    }

    @Test
    public void testDeleteVpnProfileRestrictedUser() throws Exception {
        final Vpn vpn =
                createVpnAndSetupUidChecks(
                        restrictedProfileA, AppOpsManager.OPSTR_ACTIVATE_PLATFORM_VPN);

        try {
            vpn.deleteVpnProfile(TEST_VPN_PKG);
            fail("Expected SecurityException due to restricted user");
        } catch (SecurityException expected) {
        }
    }

    @Test
    public void testGetVpnProfilePrivileged() throws Exception {
        final Vpn vpn = createVpnAndSetupUidChecks();

        when(mVpnProfileStore.get(vpn.getProfileNameForPackage(TEST_VPN_PKG)))
                .thenReturn(new VpnProfile("").encode());

        vpn.getVpnProfilePrivileged(TEST_VPN_PKG);

        verify(mVpnProfileStore).get(eq(vpn.getProfileNameForPackage(TEST_VPN_PKG)));
    }

    private void verifyPlatformVpnIsActivated(String packageName) {
        verify(mAppOps).noteOpNoThrow(
                eq(AppOpsManager.OPSTR_ACTIVATE_PLATFORM_VPN),
                eq(Process.myUid()),
                eq(packageName),
                eq(null) /* attributionTag */,
                eq(null) /* message */);
        verify(mAppOps).startOp(
                eq(AppOpsManager.OPSTR_ESTABLISH_VPN_MANAGER),
                eq(Process.myUid()),
                eq(packageName),
                eq(null) /* attributionTag */,
                eq(null) /* message */);
    }

    private void verifyPlatformVpnIsDeactivated(String packageName) {
        // Add a small delay to double confirm that finishOp is only called once.
        verify(mAppOps, after(100)).finishOp(
                eq(AppOpsManager.OPSTR_ESTABLISH_VPN_MANAGER),
                eq(Process.myUid()),
                eq(packageName),
                eq(null) /* attributionTag */);
    }

    @Test
    public void testStartVpnProfile() throws Exception {
        final Vpn vpn = createVpnAndSetupUidChecks(AppOpsManager.OPSTR_ACTIVATE_PLATFORM_VPN);

        when(mVpnProfileStore.get(vpn.getProfileNameForPackage(TEST_VPN_PKG)))
                .thenReturn(mVpnProfile.encode());

        vpn.startVpnProfile(TEST_VPN_PKG);

        verify(mVpnProfileStore).get(eq(vpn.getProfileNameForPackage(TEST_VPN_PKG)));
        verifyPlatformVpnIsActivated(TEST_VPN_PKG);
    }

    @Test
    public void testStartVpnProfileVpnServicePreconsented() throws Exception {
        final Vpn vpn = createVpnAndSetupUidChecks(AppOpsManager.OPSTR_ACTIVATE_VPN);

        when(mVpnProfileStore.get(vpn.getProfileNameForPackage(TEST_VPN_PKG)))
                .thenReturn(mVpnProfile.encode());

        vpn.startVpnProfile(TEST_VPN_PKG);

        // Verify that the ACTIVATE_VPN appop was checked, but no error was thrown.
        verify(mAppOps).noteOpNoThrow(AppOpsManager.OPSTR_ACTIVATE_VPN, Process.myUid(),
                TEST_VPN_PKG, null /* attributionTag */, null /* message */);
    }

    @Test
    public void testStartVpnProfileNotConsented() throws Exception {
        final Vpn vpn = createVpnAndSetupUidChecks();

        try {
            vpn.startVpnProfile(TEST_VPN_PKG);
            fail("Expected failure due to no user consent");
        } catch (SecurityException expected) {
        }

        // Verify both appops were checked.
        verify(mAppOps)
                .noteOpNoThrow(
                        eq(AppOpsManager.OPSTR_ACTIVATE_PLATFORM_VPN),
                        eq(Process.myUid()),
                        eq(TEST_VPN_PKG),
                        eq(null) /* attributionTag */,
                        eq(null) /* message */);
        verify(mAppOps).noteOpNoThrow(AppOpsManager.OPSTR_ACTIVATE_VPN, Process.myUid(),
                TEST_VPN_PKG, null /* attributionTag */, null /* message */);

        // Keystore should never have been accessed.
        verify(mVpnProfileStore, never()).get(any());
    }

    @Test
    public void testStartVpnProfileMissingProfile() throws Exception {
        final Vpn vpn = createVpnAndSetupUidChecks(AppOpsManager.OPSTR_ACTIVATE_PLATFORM_VPN);

        when(mVpnProfileStore.get(vpn.getProfileNameForPackage(TEST_VPN_PKG))).thenReturn(null);

        try {
            vpn.startVpnProfile(TEST_VPN_PKG);
            fail("Expected failure due to missing profile");
        } catch (IllegalArgumentException expected) {
        }

        verify(mVpnProfileStore).get(vpn.getProfileNameForPackage(TEST_VPN_PKG));
        verify(mAppOps)
                .noteOpNoThrow(
                        eq(AppOpsManager.OPSTR_ACTIVATE_PLATFORM_VPN),
                        eq(Process.myUid()),
                        eq(TEST_VPN_PKG),
                        eq(null) /* attributionTag */,
                        eq(null) /* message */);
    }

    @Test
    public void testStartVpnProfileRestrictedUser() throws Exception {
        final Vpn vpn =
                createVpnAndSetupUidChecks(
                        restrictedProfileA, AppOpsManager.OPSTR_ACTIVATE_PLATFORM_VPN);

        try {
            vpn.startVpnProfile(TEST_VPN_PKG);
            fail("Expected SecurityException due to restricted user");
        } catch (SecurityException expected) {
        }
    }

    @Test
    public void testStopVpnProfileRestrictedUser() throws Exception {
        final Vpn vpn =
                createVpnAndSetupUidChecks(
                        restrictedProfileA, AppOpsManager.OPSTR_ACTIVATE_PLATFORM_VPN);

        try {
            vpn.stopVpnProfile(TEST_VPN_PKG);
            fail("Expected SecurityException due to restricted user");
        } catch (SecurityException expected) {
        }
    }

    @Test
    public void testStartOpAndFinishOpWillBeCalledWhenPlatformVpnIsOnAndOff() throws Exception {
        assumeTrue(SdkLevel.isAtLeastT());
        final Vpn vpn = createVpnAndSetupUidChecks(AppOpsManager.OPSTR_ACTIVATE_PLATFORM_VPN);
        when(mVpnProfileStore.get(vpn.getProfileNameForPackage(TEST_VPN_PKG)))
                .thenReturn(mVpnProfile.encode());
        vpn.startVpnProfile(TEST_VPN_PKG);
        verifyPlatformVpnIsActivated(TEST_VPN_PKG);
        // Add a small delay to make sure that startOp is only called once.
        verify(mAppOps, after(100).times(1)).startOp(
                eq(AppOpsManager.OPSTR_ESTABLISH_VPN_MANAGER),
                eq(Process.myUid()),
                eq(TEST_VPN_PKG),
                eq(null) /* attributionTag */,
                eq(null) /* message */);
        // Check that the startOp is not called with OPSTR_ESTABLISH_VPN_SERVICE.
        verify(mAppOps, never()).startOp(
                eq(AppOpsManager.OPSTR_ESTABLISH_VPN_SERVICE),
                eq(Process.myUid()),
                eq(TEST_VPN_PKG),
                eq(null) /* attributionTag */,
                eq(null) /* message */);
        vpn.stopVpnProfile(TEST_VPN_PKG);
        verifyPlatformVpnIsDeactivated(TEST_VPN_PKG);
    }

    @Test
    public void testStartOpWithSeamlessHandover() throws Exception {
        assumeTrue(SdkLevel.isAtLeastT());
        final Vpn vpn = createVpnAndSetupUidChecks(AppOpsManager.OPSTR_ACTIVATE_VPN);
        assertTrue(vpn.prepare(TEST_VPN_PKG, null, VpnManager.TYPE_VPN_SERVICE));
        final VpnConfig config = new VpnConfig();
        config.user = "VpnTest";
        config.addresses.add(new LinkAddress("192.0.2.2/32"));
        config.mtu = 1450;
        final ResolveInfo resolveInfo = new ResolveInfo();
        final ServiceInfo serviceInfo = new ServiceInfo();
        serviceInfo.permission = BIND_VPN_SERVICE;
        resolveInfo.serviceInfo = serviceInfo;
        when(mPackageManager.resolveService(any(), anyInt())).thenReturn(resolveInfo);
        when(mContext.bindServiceAsUser(any(), any(), anyInt(), any())).thenReturn(true);
        vpn.establish(config);
        verify(mAppOps, times(1)).startOp(
                eq(AppOpsManager.OPSTR_ESTABLISH_VPN_SERVICE),
                eq(Process.myUid()),
                eq(TEST_VPN_PKG),
                eq(null) /* attributionTag */,
                eq(null) /* message */);
        // Call establish() twice with the same config, it should match seamless handover case and
        // startOp() shouldn't be called again.
        vpn.establish(config);
        verify(mAppOps, times(1)).startOp(
                eq(AppOpsManager.OPSTR_ESTABLISH_VPN_SERVICE),
                eq(Process.myUid()),
                eq(TEST_VPN_PKG),
                eq(null) /* attributionTag */,
                eq(null) /* message */);
    }

    private void verifyVpnManagerEvent(String sessionKey, String category, int errorClass,
            int errorCode, VpnProfileState... profileState) {
        final Context userContext =
                mContext.createContextAsUser(UserHandle.of(primaryUser.id), 0 /* flags */);
        final ArgumentCaptor<Intent> intentArgumentCaptor = ArgumentCaptor.forClass(Intent.class);

        final int verifyTimes = (profileState == null) ? 1 : profileState.length;
        verify(userContext, times(verifyTimes)).startService(intentArgumentCaptor.capture());

        for (int i = 0; i < verifyTimes; i++) {
            final Intent intent = intentArgumentCaptor.getAllValues().get(i);
            assertEquals(sessionKey, intent.getStringExtra(VpnManager.EXTRA_SESSION_KEY));
            final Set<String> categories = intent.getCategories();
            assertTrue(categories.contains(category));
            assertEquals(errorClass,
                    intent.getIntExtra(VpnManager.EXTRA_ERROR_CLASS, -1 /* defaultValue */));
            assertEquals(errorCode,
                    intent.getIntExtra(VpnManager.EXTRA_ERROR_CODE, -1 /* defaultValue */));
            if (profileState != null) {
                assertEquals(profileState[i], intent.getParcelableExtra(
                        VpnManager.EXTRA_VPN_PROFILE_STATE, VpnProfileState.class));
            }
        }
        reset(userContext);
    }

    @Test
    public void testVpnManagerEventForUserDeactivated() throws Exception {
        assumeTrue(SdkLevel.isAtLeastT());
        // For security reasons, Vpn#prepare() will check that oldPackage and newPackage are either
        // null or the package of the caller. This test will call Vpn#prepare() to pretend the old
        // VPN is replaced by a new one. But only Settings can change to some other packages, and
        // this is checked with CONTROL_VPN so simulate holding CONTROL_VPN in order to pass the
        // security checks.
        doReturn(PERMISSION_GRANTED).when(mContext).checkCallingOrSelfPermission(CONTROL_VPN);
        final Vpn vpn = createVpnAndSetupUidChecks(AppOpsManager.OPSTR_ACTIVATE_PLATFORM_VPN);
        when(mVpnProfileStore.get(vpn.getProfileNameForPackage(TEST_VPN_PKG)))
                .thenReturn(mVpnProfile.encode());

        // Test the case that the user deactivates the vpn in vpn app.
        final String sessionKey1 = vpn.startVpnProfile(TEST_VPN_PKG);
        verifyPlatformVpnIsActivated(TEST_VPN_PKG);
        vpn.stopVpnProfile(TEST_VPN_PKG);
        verifyPlatformVpnIsDeactivated(TEST_VPN_PKG);
        // CATEGORY_EVENT_DEACTIVATED_BY_USER is not an error event, so both of errorClass and
        // errorCode won't be set.
        verifyVpnManagerEvent(sessionKey1, VpnManager.CATEGORY_EVENT_DEACTIVATED_BY_USER,
                -1 /* errorClass */, -1 /* errorCode */, null /* profileState */);
        reset(mAppOps);

        // Test the case that the user chooses another vpn and the original one is replaced.
        final String sessionKey2 = vpn.startVpnProfile(TEST_VPN_PKG);
        verifyPlatformVpnIsActivated(TEST_VPN_PKG);
        vpn.prepare(TEST_VPN_PKG, "com.new.vpn" /* newPackage */, TYPE_VPN_PLATFORM);
        verifyPlatformVpnIsDeactivated(TEST_VPN_PKG);
        // CATEGORY_EVENT_DEACTIVATED_BY_USER is not an error event, so both of errorClass and
        // errorCode won't be set.
        verifyVpnManagerEvent(sessionKey2, VpnManager.CATEGORY_EVENT_DEACTIVATED_BY_USER,
                -1 /* errorClass */, -1 /* errorCode */, null /* profileState */);
    }

    @Test
    public void testVpnManagerEventForAlwaysOnChanged() throws Exception {
        assumeTrue(SdkLevel.isAtLeastT());
        // Calling setAlwaysOnPackage() needs to hold CONTROL_VPN.
        doReturn(PERMISSION_GRANTED).when(mContext).checkCallingOrSelfPermission(CONTROL_VPN);
        final Vpn vpn = createVpn(primaryUser.id);
        // Enable VPN always-on for PKGS[1].
        assertTrue(vpn.setAlwaysOnPackage(PKGS[1], false /* lockdown */,
                null /* lockdownAllowlist */));
        verifyVpnManagerEvent(null /* sessionKey */,
                VpnManager.CATEGORY_EVENT_ALWAYS_ON_STATE_CHANGED, -1 /* errorClass */,
                -1 /* errorCode */, new VpnProfileState(VpnProfileState.STATE_DISCONNECTED,
                        null /* sessionKey */, true /* alwaysOn */, false /* lockdown */));

        // Enable VPN lockdown for PKGS[1].
        assertTrue(vpn.setAlwaysOnPackage(PKGS[1], true /* lockdown */,
                null /* lockdownAllowlist */));
        verifyVpnManagerEvent(null /* sessionKey */,
                VpnManager.CATEGORY_EVENT_ALWAYS_ON_STATE_CHANGED, -1 /* errorClass */,
                -1 /* errorCode */, new VpnProfileState(VpnProfileState.STATE_DISCONNECTED,
                        null /* sessionKey */, true /* alwaysOn */, true /* lockdown */));

        // Disable VPN lockdown for PKGS[1].
        assertTrue(vpn.setAlwaysOnPackage(PKGS[1], false /* lockdown */,
                null /* lockdownAllowlist */));
        verifyVpnManagerEvent(null /* sessionKey */,
                VpnManager.CATEGORY_EVENT_ALWAYS_ON_STATE_CHANGED, -1 /* errorClass */,
                -1 /* errorCode */, new VpnProfileState(VpnProfileState.STATE_DISCONNECTED,
                        null /* sessionKey */, true /* alwaysOn */, false /* lockdown */));

        // Disable VPN always-on.
        assertTrue(vpn.setAlwaysOnPackage(null, false /* lockdown */,
                null /* lockdownAllowlist */));
        verifyVpnManagerEvent(null /* sessionKey */,
                VpnManager.CATEGORY_EVENT_ALWAYS_ON_STATE_CHANGED, -1 /* errorClass */,
                -1 /* errorCode */, new VpnProfileState(VpnProfileState.STATE_DISCONNECTED,
                        null /* sessionKey */, false /* alwaysOn */, false /* lockdown */));

        // Enable VPN always-on for PKGS[1] again.
        assertTrue(vpn.setAlwaysOnPackage(PKGS[1], false /* lockdown */,
                null /* lockdownAllowlist */));
        verifyVpnManagerEvent(null /* sessionKey */,
                VpnManager.CATEGORY_EVENT_ALWAYS_ON_STATE_CHANGED, -1 /* errorClass */,
                -1 /* errorCode */, new VpnProfileState(VpnProfileState.STATE_DISCONNECTED,
                        null /* sessionKey */, true /* alwaysOn */, false /* lockdown */));

        // Enable VPN always-on for PKGS[2].
        assertTrue(vpn.setAlwaysOnPackage(PKGS[2], false /* lockdown */,
                null /* lockdownAllowlist */));
        // PKGS[1] is replaced with PKGS[2].
        // Pass 2 VpnProfileState objects to verifyVpnManagerEvent(), the first one is sent to
        // PKGS[1] to notify PKGS[1] that the VPN always-on is disabled, the second one is sent to
        // PKGS[2] to notify PKGS[2] that the VPN always-on is enabled.
        verifyVpnManagerEvent(null /* sessionKey */,
                VpnManager.CATEGORY_EVENT_ALWAYS_ON_STATE_CHANGED, -1 /* errorClass */,
                -1 /* errorCode */, new VpnProfileState(VpnProfileState.STATE_DISCONNECTED,
                        null /* sessionKey */, false /* alwaysOn */, false /* lockdown */),
                new VpnProfileState(VpnProfileState.STATE_DISCONNECTED,
                        null /* sessionKey */, true /* alwaysOn */, false /* lockdown */));
    }

    @Test
    public void testSetPackageAuthorizationVpnService() throws Exception {
        final Vpn vpn = createVpnAndSetupUidChecks();

        assertTrue(vpn.setPackageAuthorization(TEST_VPN_PKG, VpnManager.TYPE_VPN_SERVICE));
        verify(mAppOps)
                .setMode(
                        eq(AppOpsManager.OPSTR_ACTIVATE_VPN),
                        eq(Process.myUid()),
                        eq(TEST_VPN_PKG),
                        eq(AppOpsManager.MODE_ALLOWED));
    }

    @Test
    public void testSetPackageAuthorizationPlatformVpn() throws Exception {
        final Vpn vpn = createVpnAndSetupUidChecks();

        assertTrue(vpn.setPackageAuthorization(TEST_VPN_PKG, TYPE_VPN_PLATFORM));
        verify(mAppOps)
                .setMode(
                        eq(AppOpsManager.OPSTR_ACTIVATE_PLATFORM_VPN),
                        eq(Process.myUid()),
                        eq(TEST_VPN_PKG),
                        eq(AppOpsManager.MODE_ALLOWED));
    }

    @Test
    public void testSetPackageAuthorizationRevokeAuthorization() throws Exception {
        final Vpn vpn = createVpnAndSetupUidChecks();

        assertTrue(vpn.setPackageAuthorization(TEST_VPN_PKG, VpnManager.TYPE_VPN_NONE));
        verify(mAppOps)
                .setMode(
                        eq(AppOpsManager.OPSTR_ACTIVATE_VPN),
                        eq(Process.myUid()),
                        eq(TEST_VPN_PKG),
                        eq(AppOpsManager.MODE_IGNORED));
        verify(mAppOps)
                .setMode(
                        eq(AppOpsManager.OPSTR_ACTIVATE_PLATFORM_VPN),
                        eq(Process.myUid()),
                        eq(TEST_VPN_PKG),
                        eq(AppOpsManager.MODE_IGNORED));
    }

    private NetworkCallback triggerOnAvailableAndGetCallback() throws Exception {
        final ArgumentCaptor<NetworkCallback> networkCallbackCaptor =
                ArgumentCaptor.forClass(NetworkCallback.class);
        verify(mConnectivityManager, timeout(TEST_TIMEOUT_MS))
                .requestNetwork(any(), networkCallbackCaptor.capture());

        // onAvailable() will trigger onDefaultNetworkChanged(), so NetdUtils#setInterfaceUp will be
        // invoked. Set the return value of INetd#interfaceGetCfg to prevent NullPointerException.
        final InterfaceConfigurationParcel config = new InterfaceConfigurationParcel();
        config.flags = new String[] {IF_STATE_DOWN};
        when(mNetd.interfaceGetCfg(anyString())).thenReturn(config);
        final NetworkCallback cb = networkCallbackCaptor.getValue();
        cb.onAvailable(TEST_NETWORK);
        return cb;
    }

    private void verifyInterfaceSetCfgWithFlags(String flag) throws Exception {
        // Add a timeout for waiting for interfaceSetCfg to be called.
        verify(mNetd, timeout(TEST_TIMEOUT_MS)).interfaceSetCfg(argThat(
                config -> Arrays.asList(config.flags).contains(flag)));
    }

<<<<<<< HEAD
    private void setupPlatformVpnWithSpecificExceptionAndItsErrorCode(
            IkeException exception, int errorType, int errorCode) throws Exception {
=======
    private void setupPlatformVpnWithSpecificExceptionAndItsErrorCode(IkeException exception,
            String category, int errorType, int errorCode) throws Exception {
>>>>>>> 025a3c99
        final ArgumentCaptor<IkeSessionCallback> captor =
                ArgumentCaptor.forClass(IkeSessionCallback.class);

        final Vpn vpn = createVpnAndSetupUidChecks(AppOpsManager.OPSTR_ACTIVATE_PLATFORM_VPN);
        when(mVpnProfileStore.get(vpn.getProfileNameForPackage(TEST_VPN_PKG)))
                .thenReturn(mVpnProfile.encode());

        final String sessionKey = vpn.startVpnProfile(TEST_VPN_PKG);
        final NetworkCallback cb = triggerOnAvailableAndGetCallback();

        verifyInterfaceSetCfgWithFlags(IF_STATE_UP);

        // Wait for createIkeSession() to be called before proceeding in order to ensure consistent
        // state
        verify(mIkev2SessionCreator, timeout(TEST_TIMEOUT_MS))
                .createIkeSession(any(), any(), any(), any(), captor.capture(), any());
        final IkeSessionCallback ikeCb = captor.getValue();
        ikeCb.onClosedWithException(exception);

<<<<<<< HEAD
        verifyVpnManagerEvent(sessionKey, VpnManager.CATEGORY_EVENT_IKE_ERROR, errorType, errorCode,
                null /* profileState */);
=======
        verifyVpnManagerEvent(sessionKey, category, errorType, errorCode, null /* profileState */);
>>>>>>> 025a3c99
        if (errorType == VpnManager.ERROR_CLASS_NOT_RECOVERABLE) {
            verify(mConnectivityManager, timeout(TEST_TIMEOUT_MS))
                    .unregisterNetworkCallback(eq(cb));
        }
    }

    @Test
    public void testStartPlatformVpnAuthenticationFailed() throws Exception {
        final IkeProtocolException exception = mock(IkeProtocolException.class);
        final int errorCode = IkeProtocolException.ERROR_TYPE_AUTHENTICATION_FAILED;
        when(exception.getErrorType()).thenReturn(errorCode);
        setupPlatformVpnWithSpecificExceptionAndItsErrorCode(exception,
<<<<<<< HEAD
                VpnManager.ERROR_CLASS_NOT_RECOVERABLE, errorCode);
=======
                VpnManager.CATEGORY_EVENT_IKE_ERROR, VpnManager.ERROR_CLASS_NOT_RECOVERABLE,
                errorCode);
>>>>>>> 025a3c99
    }

    @Test
    public void testStartPlatformVpnFailedWithRecoverableError() throws Exception {
        final IkeProtocolException exception = mock(IkeProtocolException.class);
        final int errorCode = IkeProtocolException.ERROR_TYPE_TEMPORARY_FAILURE;
        when(exception.getErrorType()).thenReturn(errorCode);
        setupPlatformVpnWithSpecificExceptionAndItsErrorCode(exception,
<<<<<<< HEAD
                VpnManager.ERROR_CLASS_RECOVERABLE, errorCode);
=======
                VpnManager.CATEGORY_EVENT_IKE_ERROR, VpnManager.ERROR_CLASS_RECOVERABLE, errorCode);
    }

    @Test
    public void testStartPlatformVpnFailedWithUnknownHostException() throws Exception {
        final IkeNonProtocolException exception = mock(IkeNonProtocolException.class);
        final UnknownHostException unknownHostException = new UnknownHostException();
        final int errorCode = VpnManager.ERROR_CODE_NETWORK_UNKNOWN_HOST;
        when(exception.getCause()).thenReturn(unknownHostException);
        setupPlatformVpnWithSpecificExceptionAndItsErrorCode(exception,
                VpnManager.CATEGORY_EVENT_NETWORK_ERROR, VpnManager.ERROR_CLASS_RECOVERABLE,
                errorCode);
    }

    @Test
    public void testStartPlatformVpnFailedWithIkeTimeoutException() throws Exception {
        final IkeNonProtocolException exception = mock(IkeNonProtocolException.class);
        final IkeTimeoutException ikeTimeoutException =
                new IkeTimeoutException("IkeTimeoutException");
        final int errorCode = VpnManager.ERROR_CODE_NETWORK_PROTOCOL_TIMEOUT;
        when(exception.getCause()).thenReturn(ikeTimeoutException);
        setupPlatformVpnWithSpecificExceptionAndItsErrorCode(exception,
                VpnManager.CATEGORY_EVENT_NETWORK_ERROR, VpnManager.ERROR_CLASS_RECOVERABLE,
                errorCode);
    }

    @Test
    public void testStartPlatformVpnFailedWithIkeNetworkLostException() throws Exception {
        final IkeNetworkLostException exception = new IkeNetworkLostException(
                new Network(100));
        setupPlatformVpnWithSpecificExceptionAndItsErrorCode(exception,
                VpnManager.CATEGORY_EVENT_NETWORK_ERROR, VpnManager.ERROR_CLASS_RECOVERABLE,
                VpnManager.ERROR_CODE_NETWORK_LOST);
    }

    @Test
    public void testStartPlatformVpnFailedWithIOException() throws Exception {
        final IkeNonProtocolException exception = mock(IkeNonProtocolException.class);
        final IOException ioException = new IOException();
        final int errorCode = VpnManager.ERROR_CODE_NETWORK_IO;
        when(exception.getCause()).thenReturn(ioException);
        setupPlatformVpnWithSpecificExceptionAndItsErrorCode(exception,
                VpnManager.CATEGORY_EVENT_NETWORK_ERROR, VpnManager.ERROR_CLASS_RECOVERABLE,
                errorCode);
>>>>>>> 025a3c99
    }

    @Test
    public void testStartPlatformVpnIllegalArgumentExceptionInSetup() throws Exception {
        when(mIkev2SessionCreator.createIkeSession(any(), any(), any(), any(), any(), any()))
                .thenThrow(new IllegalArgumentException());
        final Vpn vpn = startLegacyVpn(createVpn(primaryUser.id), mVpnProfile);
        final NetworkCallback cb = triggerOnAvailableAndGetCallback();

        verifyInterfaceSetCfgWithFlags(IF_STATE_UP);

        // Wait for createIkeSession() to be called before proceeding in order to ensure consistent
        // state
        verify(mConnectivityManager, timeout(TEST_TIMEOUT_MS)).unregisterNetworkCallback(eq(cb));
        assertEquals(LegacyVpnInfo.STATE_FAILED, vpn.getLegacyVpnInfo().state);
    }

    private void setAndVerifyAlwaysOnPackage(Vpn vpn, int uid, boolean lockdownEnabled) {
        assertTrue(vpn.setAlwaysOnPackage(TEST_VPN_PKG, lockdownEnabled, null));

        verify(mVpnProfileStore).get(eq(vpn.getProfileNameForPackage(TEST_VPN_PKG)));
        verify(mAppOps).setMode(
                eq(AppOpsManager.OPSTR_ACTIVATE_PLATFORM_VPN), eq(uid), eq(TEST_VPN_PKG),
                eq(AppOpsManager.MODE_ALLOWED));

        verify(mSystemServices).settingsSecurePutStringForUser(
                eq(Settings.Secure.ALWAYS_ON_VPN_APP), eq(TEST_VPN_PKG), eq(primaryUser.id));
        verify(mSystemServices).settingsSecurePutIntForUser(
                eq(Settings.Secure.ALWAYS_ON_VPN_LOCKDOWN), eq(lockdownEnabled ? 1 : 0),
                eq(primaryUser.id));
        verify(mSystemServices).settingsSecurePutStringForUser(
                eq(Settings.Secure.ALWAYS_ON_VPN_LOCKDOWN_WHITELIST), eq(""), eq(primaryUser.id));
    }

    @Test
    public void testSetAndStartAlwaysOnVpn() throws Exception {
        final Vpn vpn = createVpn(primaryUser.id);
        setMockedUsers(primaryUser);

        // UID checks must return a different UID; otherwise it'll be treated as already prepared.
        final int uid = Process.myUid() + 1;
        when(mPackageManager.getPackageUidAsUser(eq(TEST_VPN_PKG), anyInt()))
                .thenReturn(uid);
        when(mVpnProfileStore.get(vpn.getProfileNameForPackage(TEST_VPN_PKG)))
                .thenReturn(mVpnProfile.encode());

        setAndVerifyAlwaysOnPackage(vpn, uid, false);
        assertTrue(vpn.startAlwaysOnVpn());

        // TODO: Test the Ikev2VpnRunner started up properly. Relies on utility methods added in
        // a subsequent CL.
    }

    private Vpn startLegacyVpn(final Vpn vpn, final VpnProfile vpnProfile) throws Exception {
        setMockedUsers(primaryUser);

        // Dummy egress interface
        final LinkProperties lp = new LinkProperties();
        lp.setInterfaceName(EGRESS_IFACE);

        final RouteInfo defaultRoute = new RouteInfo(new IpPrefix(Inet4Address.ANY, 0),
                        InetAddresses.parseNumericAddress("192.0.2.0"), EGRESS_IFACE);
        lp.addRoute(defaultRoute);

        vpn.startLegacyVpn(vpnProfile, EGRESS_NETWORK, lp);
        return vpn;
    }

    @Test
    public void testStartPlatformVpn() throws Exception {
        startLegacyVpn(createVpn(primaryUser.id), mVpnProfile);
        // TODO: Test the Ikev2VpnRunner started up properly. Relies on utility methods added in
        // a subsequent patch.
    }

    @Test
    public void testStartRacoonNumericAddress() throws Exception {
        startRacoon("1.2.3.4", "1.2.3.4");
    }

    @Test
    public void testStartRacoonHostname() throws Exception {
        startRacoon("hostname", "5.6.7.8"); // address returned by deps.resolve
    }

    private void assertTransportInfoMatches(NetworkCapabilities nc, int type) {
        assertNotNull(nc);
        VpnTransportInfo ti = (VpnTransportInfo) nc.getTransportInfo();
        assertNotNull(ti);
        assertEquals(type, ti.getType());
    }

    public void startRacoon(final String serverAddr, final String expectedAddr)
            throws Exception {
        final ConditionVariable legacyRunnerReady = new ConditionVariable();
        final VpnProfile profile = new VpnProfile("testProfile" /* key */);
        profile.type = VpnProfile.TYPE_L2TP_IPSEC_PSK;
        profile.name = "testProfileName";
        profile.username = "userName";
        profile.password = "thePassword";
        profile.server = serverAddr;
        profile.ipsecIdentifier = "id";
        profile.ipsecSecret = "secret";
        profile.l2tpSecret = "l2tpsecret";

        when(mConnectivityManager.getAllNetworks())
            .thenReturn(new Network[] { new Network(101) });

        when(mConnectivityManager.registerNetworkAgent(any(), any(), any(), any(),
                any(), any(), anyInt())).thenAnswer(invocation -> {
                    // The runner has registered an agent and is now ready.
                    legacyRunnerReady.open();
                    return new Network(102);
                });
        final Vpn vpn = startLegacyVpn(createVpn(primaryUser.id), profile);
        final TestDeps deps = (TestDeps) vpn.mDeps;
        try {
            // udppsk and 1701 are the values for TYPE_L2TP_IPSEC_PSK
            assertArrayEquals(
                    new String[] { EGRESS_IFACE, expectedAddr, "udppsk",
                            profile.ipsecIdentifier, profile.ipsecSecret, "1701" },
                    deps.racoonArgs.get(10, TimeUnit.SECONDS));
            // literal values are hardcoded in Vpn.java for mtpd args
            assertArrayEquals(
                    new String[] { EGRESS_IFACE, "l2tp", expectedAddr, "1701", profile.l2tpSecret,
                            "name", profile.username, "password", profile.password,
                            "linkname", "vpn", "refuse-eap", "nodefaultroute", "usepeerdns",
                            "idle", "1800", "mtu", "1270", "mru", "1270" },
                    deps.mtpdArgs.get(10, TimeUnit.SECONDS));

            // Now wait for the runner to be ready before testing for the route.
            ArgumentCaptor<LinkProperties> lpCaptor = ArgumentCaptor.forClass(LinkProperties.class);
            ArgumentCaptor<NetworkCapabilities> ncCaptor =
                    ArgumentCaptor.forClass(NetworkCapabilities.class);
            verify(mConnectivityManager, timeout(10_000)).registerNetworkAgent(any(), any(),
                    lpCaptor.capture(), ncCaptor.capture(), any(), any(), anyInt());

            // In this test the expected address is always v4 so /32.
            // Note that the interface needs to be specified because RouteInfo objects stored in
            // LinkProperties objects always acquire the LinkProperties' interface.
            final RouteInfo expectedRoute = new RouteInfo(new IpPrefix(expectedAddr + "/32"),
                    null, EGRESS_IFACE, RouteInfo.RTN_THROW);
            final List<RouteInfo> actualRoutes = lpCaptor.getValue().getRoutes();
            assertTrue("Expected throw route (" + expectedRoute + ") not found in " + actualRoutes,
                    actualRoutes.contains(expectedRoute));

            assertTransportInfoMatches(ncCaptor.getValue(), VpnManager.TYPE_VPN_LEGACY);
        } finally {
            // Now interrupt the thread, unblock the runner and clean up.
            vpn.mVpnRunner.exitVpnRunner();
            deps.getStateFile().delete(); // set to delete on exit, but this deletes it earlier
            vpn.mVpnRunner.join(10_000); // wait for up to 10s for the runner to die and cleanup
        }
    }

    private static final class TestDeps extends Vpn.Dependencies {
        public final CompletableFuture<String[]> racoonArgs = new CompletableFuture();
        public final CompletableFuture<String[]> mtpdArgs = new CompletableFuture();
        public final File mStateFile;

        private final HashMap<String, Boolean> mRunningServices = new HashMap<>();

        TestDeps() {
            try {
                mStateFile = File.createTempFile("vpnTest", ".tmp");
                mStateFile.deleteOnExit();
            } catch (final IOException e) {
                throw new RuntimeException(e);
            }
        }

        @Override
        public boolean isCallerSystem() {
            return true;
        }

        @Override
        public void startService(final String serviceName) {
            mRunningServices.put(serviceName, true);
        }

        @Override
        public void stopService(final String serviceName) {
            mRunningServices.put(serviceName, false);
        }

        @Override
        public boolean isServiceRunning(final String serviceName) {
            return mRunningServices.getOrDefault(serviceName, false);
        }

        @Override
        public boolean isServiceStopped(final String serviceName) {
            return !isServiceRunning(serviceName);
        }

        @Override
        public File getStateFile() {
            return mStateFile;
        }

        @Override
        public PendingIntent getIntentForStatusPanel(Context context) {
            return null;
        }

        @Override
        public void sendArgumentsToDaemon(
                final String daemon, final LocalSocket socket, final String[] arguments,
                final Vpn.RetryScheduler interruptChecker) throws IOException {
            if ("racoon".equals(daemon)) {
                racoonArgs.complete(arguments);
            } else if ("mtpd".equals(daemon)) {
                writeStateFile(arguments);
                mtpdArgs.complete(arguments);
            } else {
                throw new UnsupportedOperationException("Unsupported daemon : " + daemon);
            }
        }

        private void writeStateFile(final String[] arguments) throws IOException {
            mStateFile.delete();
            mStateFile.createNewFile();
            mStateFile.deleteOnExit();
            final BufferedWriter writer = new BufferedWriter(
                    new FileWriter(mStateFile, false /* append */));
            writer.write(EGRESS_IFACE);
            writer.write("\n");
            // addresses
            writer.write("10.0.0.1/24\n");
            // routes
            writer.write("192.168.6.0/24\n");
            // dns servers
            writer.write("192.168.6.1\n");
            // search domains
            writer.write("vpn.searchdomains.com\n");
            // endpoint - intentionally empty
            writer.write("\n");
            writer.flush();
            writer.close();
        }

        @Override
        @NonNull
        public InetAddress resolve(final String endpoint) {
            try {
                // If a numeric IP address, return it.
                return InetAddress.parseNumericAddress(endpoint);
            } catch (IllegalArgumentException e) {
                // Otherwise, return some token IP to test for.
                return InetAddress.parseNumericAddress("5.6.7.8");
            }
        }

        @Override
        public boolean isInterfacePresent(final Vpn vpn, final String iface) {
            return true;
        }

        @Override
        public ParcelFileDescriptor adoptFd(Vpn vpn, int mtu) {
            return new ParcelFileDescriptor(new FileDescriptor());
        }

        @Override
        public int jniCreate(Vpn vpn, int mtu) {
            // Pick a random positive number as fd to return.
            return 345;
        }

        @Override
        public String jniGetName(Vpn vpn, int fd) {
            return TEST_IFACE_NAME;
        }

        @Override
        public int jniSetAddresses(Vpn vpn, String interfaze, String addresses) {
            if (addresses == null) return 0;
            // Return the number of addresses.
            return addresses.split(" ").length;
        }

        @Override
        public void setBlocking(FileDescriptor fd, boolean blocking) {}
    }

    /**
     * Mock some methods of vpn object.
     */
    private Vpn createVpn(@UserIdInt int userId) {
        final Context asUserContext = mock(Context.class, AdditionalAnswers.delegatesTo(mContext));
        doReturn(UserHandle.of(userId)).when(asUserContext).getUser();
        when(mContext.createContextAsUser(eq(UserHandle.of(userId)), anyInt()))
                .thenReturn(asUserContext);
        final TestLooper testLooper = new TestLooper();
        final Vpn vpn = new Vpn(testLooper.getLooper(), mContext, new TestDeps(), mNetService,
                mNetd, userId, mVpnProfileStore, mSystemServices, mIkev2SessionCreator);
        verify(mConnectivityManager, times(1)).registerNetworkProvider(argThat(
                provider -> provider.getName().contains("VpnNetworkProvider")
        ));
        return vpn;
    }

    /**
     * Populate {@link #mUserManager} with a list of fake users.
     */
    private void setMockedUsers(UserInfo... users) {
        final Map<Integer, UserInfo> userMap = new ArrayMap<>();
        for (UserInfo user : users) {
            userMap.put(user.id, user);
        }

        /**
         * @see UserManagerService#getUsers(boolean)
         */
        doAnswer(invocation -> {
            final ArrayList<UserInfo> result = new ArrayList<>(users.length);
            for (UserInfo ui : users) {
                if (ui.isEnabled() && !ui.partial) {
                    result.add(ui);
                }
            }
            return result;
        }).when(mUserManager).getAliveUsers();

        doAnswer(invocation -> {
            final int id = (int) invocation.getArguments()[0];
            return userMap.get(id);
        }).when(mUserManager).getUserInfo(anyInt());
    }

    /**
     * Populate {@link #mPackageManager} with a fake packageName-to-UID mapping.
     */
    private void setMockedPackages(final Map<String, Integer> packages) {
        try {
            doAnswer(invocation -> {
                final String appName = (String) invocation.getArguments()[0];
                final int userId = (int) invocation.getArguments()[1];
                Integer appId = packages.get(appName);
                if (appId == null) throw new PackageManager.NameNotFoundException(appName);
                return UserHandle.getUid(userId, appId);
            }).when(mPackageManager).getPackageUidAsUser(anyString(), anyInt());
        } catch (Exception e) {
        }
    }

    private void setMockedNetworks(final Map<Network, NetworkCapabilities> networks) {
        doAnswer(invocation -> {
            final Network network = (Network) invocation.getArguments()[0];
            return networks.get(network);
        }).when(mConnectivityManager).getNetworkCapabilities(any());
    }

    // Need multiple copies of this, but Java's Stream objects can't be reused or
    // duplicated.
    private Stream<String> publicIpV4Routes() {
        return Stream.of(
                "0.0.0.0/5", "8.0.0.0/7", "11.0.0.0/8", "12.0.0.0/6", "16.0.0.0/4",
                "32.0.0.0/3", "64.0.0.0/2", "128.0.0.0/3", "160.0.0.0/5", "168.0.0.0/6",
                "172.0.0.0/12", "172.32.0.0/11", "172.64.0.0/10", "172.128.0.0/9",
                "173.0.0.0/8", "174.0.0.0/7", "176.0.0.0/4", "192.0.0.0/9", "192.128.0.0/11",
                "192.160.0.0/13", "192.169.0.0/16", "192.170.0.0/15", "192.172.0.0/14",
                "192.176.0.0/12", "192.192.0.0/10", "193.0.0.0/8", "194.0.0.0/7",
                "196.0.0.0/6", "200.0.0.0/5", "208.0.0.0/4");
    }

    private Stream<String> publicIpV6Routes() {
        return Stream.of(
                "::/1", "8000::/2", "c000::/3", "e000::/4", "f000::/5", "f800::/6",
                "fe00::/8", "2605:ef80:e:af1d::/64");
    }
}<|MERGE_RESOLUTION|>--- conflicted
+++ resolved
@@ -96,11 +96,8 @@
 import android.net.VpnTransportInfo;
 import android.net.ipsec.ike.IkeSessionCallback;
 import android.net.ipsec.ike.exceptions.IkeException;
-<<<<<<< HEAD
-=======
 import android.net.ipsec.ike.exceptions.IkeNetworkLostException;
 import android.net.ipsec.ike.exceptions.IkeNonProtocolException;
->>>>>>> 025a3c99
 import android.net.ipsec.ike.exceptions.IkeProtocolException;
 import android.net.ipsec.ike.exceptions.IkeTimeoutException;
 import android.os.Build.VERSION_CODES;
@@ -1173,13 +1170,8 @@
                 config -> Arrays.asList(config.flags).contains(flag)));
     }
 
-<<<<<<< HEAD
-    private void setupPlatformVpnWithSpecificExceptionAndItsErrorCode(
-            IkeException exception, int errorType, int errorCode) throws Exception {
-=======
     private void setupPlatformVpnWithSpecificExceptionAndItsErrorCode(IkeException exception,
             String category, int errorType, int errorCode) throws Exception {
->>>>>>> 025a3c99
         final ArgumentCaptor<IkeSessionCallback> captor =
                 ArgumentCaptor.forClass(IkeSessionCallback.class);
 
@@ -1199,12 +1191,7 @@
         final IkeSessionCallback ikeCb = captor.getValue();
         ikeCb.onClosedWithException(exception);
 
-<<<<<<< HEAD
-        verifyVpnManagerEvent(sessionKey, VpnManager.CATEGORY_EVENT_IKE_ERROR, errorType, errorCode,
-                null /* profileState */);
-=======
         verifyVpnManagerEvent(sessionKey, category, errorType, errorCode, null /* profileState */);
->>>>>>> 025a3c99
         if (errorType == VpnManager.ERROR_CLASS_NOT_RECOVERABLE) {
             verify(mConnectivityManager, timeout(TEST_TIMEOUT_MS))
                     .unregisterNetworkCallback(eq(cb));
@@ -1217,12 +1204,8 @@
         final int errorCode = IkeProtocolException.ERROR_TYPE_AUTHENTICATION_FAILED;
         when(exception.getErrorType()).thenReturn(errorCode);
         setupPlatformVpnWithSpecificExceptionAndItsErrorCode(exception,
-<<<<<<< HEAD
-                VpnManager.ERROR_CLASS_NOT_RECOVERABLE, errorCode);
-=======
                 VpnManager.CATEGORY_EVENT_IKE_ERROR, VpnManager.ERROR_CLASS_NOT_RECOVERABLE,
                 errorCode);
->>>>>>> 025a3c99
     }
 
     @Test
@@ -1231,9 +1214,6 @@
         final int errorCode = IkeProtocolException.ERROR_TYPE_TEMPORARY_FAILURE;
         when(exception.getErrorType()).thenReturn(errorCode);
         setupPlatformVpnWithSpecificExceptionAndItsErrorCode(exception,
-<<<<<<< HEAD
-                VpnManager.ERROR_CLASS_RECOVERABLE, errorCode);
-=======
                 VpnManager.CATEGORY_EVENT_IKE_ERROR, VpnManager.ERROR_CLASS_RECOVERABLE, errorCode);
     }
 
@@ -1278,7 +1258,6 @@
         setupPlatformVpnWithSpecificExceptionAndItsErrorCode(exception,
                 VpnManager.CATEGORY_EVENT_NETWORK_ERROR, VpnManager.ERROR_CLASS_RECOVERABLE,
                 errorCode);
->>>>>>> 025a3c99
     }
 
     @Test
